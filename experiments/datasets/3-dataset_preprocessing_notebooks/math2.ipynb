{
 "cells": [
  {
   "cell_type": "markdown",
   "id": "3f91591122382be0",
   "metadata": {},
   "source": [
    "# Math2 dataset preprocessing\n",
    "### Import"
   ]
  },
  {
   "cell_type": "code",
   "execution_count": 1,
   "id": "5c572fedcc3d884",
   "metadata": {
    "ExecuteTime": {
     "end_time": "2025-05-13T08:11:39.011134Z",
     "start_time": "2025-05-13T08:11:39.003479Z"
    }
   },
   "outputs": [],
   "source": [
    "%load_ext autoreload\n",
    "%autoreload 2"
   ]
  },
  {
   "cell_type": "code",
   "execution_count": 2,
   "id": "763506e3fc4c3ef3",
   "metadata": {
    "ExecuteTime": {
     "end_time": "2025-05-13T08:11:41.627662Z",
     "start_time": "2025-05-13T08:11:39.732397Z"
    }
   },
   "outputs": [],
   "source": [
    "import json\n",
    "import pandas as pd\n",
    "import numpy as np\n",
    "from liriscat.dataset.preprocessing_utilities import *\n",
    "from liriscat.utils import utils\n",
    "import torch\n",
    "utils.set_seed(0)"
   ]
  },
  {
   "cell_type": "markdown",
   "id": "2c6ffc9f3b1e2e5c",
   "metadata": {},
   "source": [
    "### Load and merge dataset"
   ]
  },
  {
   "cell_type": "code",
   "execution_count": 28,
   "id": "eae9427ff89ef0a3",
   "metadata": {
    "ExecuteTime": {
     "end_time": "2025-05-13T08:11:43.190734Z",
     "start_time": "2025-05-13T08:11:43.104290Z"
    }
   },
   "outputs": [
    {
     "data": {
      "text/html": [
       "<div>\n",
       "<style scoped>\n",
       "    .dataframe tbody tr th:only-of-type {\n",
       "        vertical-align: middle;\n",
       "    }\n",
       "\n",
       "    .dataframe tbody tr th {\n",
       "        vertical-align: top;\n",
       "    }\n",
       "\n",
       "    .dataframe thead th {\n",
       "        text-align: right;\n",
       "    }\n",
       "</style>\n",
       "<table border=\"1\" class=\"dataframe\">\n",
       "  <thead>\n",
       "    <tr style=\"text-align: right;\">\n",
       "      <th></th>\n",
       "      <th>dimension_id</th>\n",
       "      <th>user_id</th>\n",
       "      <th>item_id</th>\n",
       "      <th>correct</th>\n",
       "    </tr>\n",
       "  </thead>\n",
       "  <tbody>\n",
       "    <tr>\n",
       "      <th>0</th>\n",
       "      <td>{0, 13, 14}</td>\n",
       "      <td>0</td>\n",
       "      <td>0</td>\n",
       "      <td>1.0</td>\n",
       "    </tr>\n",
       "    <tr>\n",
       "      <th>1</th>\n",
       "      <td>{1, 12}</td>\n",
       "      <td>0</td>\n",
       "      <td>1</td>\n",
       "      <td>0.0</td>\n",
       "    </tr>\n",
       "    <tr>\n",
       "      <th>2</th>\n",
       "      <td>{11, 2, 3, 14}</td>\n",
       "      <td>0</td>\n",
       "      <td>2</td>\n",
       "      <td>0.0</td>\n",
       "    </tr>\n",
       "    <tr>\n",
       "      <th>3</th>\n",
       "      <td>{11, 4, 14}</td>\n",
       "      <td>0</td>\n",
       "      <td>3</td>\n",
       "      <td>0.0</td>\n",
       "    </tr>\n",
       "    <tr>\n",
       "      <th>4</th>\n",
       "      <td>{11, 4, 13, 14}</td>\n",
       "      <td>0</td>\n",
       "      <td>4</td>\n",
       "      <td>1.0</td>\n",
       "    </tr>\n",
       "  </tbody>\n",
       "</table>\n",
       "</div>"
      ],
      "text/plain": [
       "      dimension_id  user_id  item_id  correct\n",
       "0      {0, 13, 14}        0        0      1.0\n",
       "1          {1, 12}        0        1      0.0\n",
       "2   {11, 2, 3, 14}        0        2      0.0\n",
       "3      {11, 4, 14}        0        3      0.0\n",
       "4  {11, 4, 13, 14}        0        4      1.0"
      ]
     },
     "execution_count": 28,
     "metadata": {},
     "output_type": "execute_result"
    }
   ],
   "source": [
    "raw_data = pd.read_csv('../1-raw_data/math_2.csv', encoding=\"ISO-8859-15\", low_memory=False)\n",
    "\n",
    "raw_data = raw_data.drop(columns=['Unnamed: 0.2', 'Unnamed: 0',\n",
    "       'Unnamed: 0.1', 'start_time', 'Unnamed: 0.1.1', 'qr',\n",
    "       'qr_compl'])\n",
    "\n",
    "raw_data =  raw_data.rename(columns={\"skill_id\": \"dimension_id\"})\n",
    "raw_data.head()"
   ]
  },
  {
   "cell_type": "markdown",
   "id": "70d36cb174851667",
   "metadata": {},
   "source": [
    "### Split rows with several dimensions"
   ]
  },
  {
   "cell_type": "code",
   "execution_count": 31,
   "id": "48baada5ec363a41",
   "metadata": {
    "ExecuteTime": {
     "end_time": "2025-05-13T08:11:47.713783Z",
     "start_time": "2025-05-13T08:11:47.412129Z"
    }
   },
   "outputs": [
    {
     "data": {
      "text/html": [
       "<div>\n",
       "<style scoped>\n",
       "    .dataframe tbody tr th:only-of-type {\n",
       "        vertical-align: middle;\n",
       "    }\n",
       "\n",
       "    .dataframe tbody tr th {\n",
       "        vertical-align: top;\n",
       "    }\n",
       "\n",
       "    .dataframe thead th {\n",
       "        text-align: right;\n",
       "    }\n",
       "</style>\n",
       "<table border=\"1\" class=\"dataframe\">\n",
       "  <thead>\n",
       "    <tr style=\"text-align: right;\">\n",
       "      <th></th>\n",
       "      <th>dimension_id</th>\n",
       "      <th>user_id</th>\n",
       "      <th>item_id</th>\n",
       "      <th>correct</th>\n",
       "    </tr>\n",
       "  </thead>\n",
       "  <tbody>\n",
       "    <tr>\n",
       "      <th>0</th>\n",
       "      <td>0</td>\n",
       "      <td>0</td>\n",
       "      <td>0</td>\n",
       "      <td>1.0</td>\n",
       "    </tr>\n",
       "    <tr>\n",
       "      <th>1</th>\n",
       "      <td>13</td>\n",
       "      <td>0</td>\n",
       "      <td>0</td>\n",
       "      <td>1.0</td>\n",
       "    </tr>\n",
       "    <tr>\n",
       "      <th>2</th>\n",
       "      <td>14</td>\n",
       "      <td>0</td>\n",
       "      <td>0</td>\n",
       "      <td>1.0</td>\n",
       "    </tr>\n",
       "    <tr>\n",
       "      <th>3</th>\n",
       "      <td>1</td>\n",
       "      <td>0</td>\n",
       "      <td>1</td>\n",
       "      <td>0.0</td>\n",
       "    </tr>\n",
       "    <tr>\n",
       "      <th>4</th>\n",
       "      <td>12</td>\n",
       "      <td>0</td>\n",
       "      <td>1</td>\n",
       "      <td>0.0</td>\n",
       "    </tr>\n",
       "  </tbody>\n",
       "</table>\n",
       "</div>"
      ],
      "text/plain": [
       "  dimension_id  user_id  item_id  correct\n",
       "0            0        0        0      1.0\n",
       "1           13        0        0      1.0\n",
       "2           14        0        0      1.0\n",
       "3            1        0        1      0.0\n",
       "4           12        0        1      0.0"
      ]
     },
     "execution_count": 31,
     "metadata": {},
     "output_type": "execute_result"
    }
   ],
   "source": [
    "raw_data['dimension_id'] = raw_data['dimension_id'].apply(lambda x: set(map(int, x.strip('{}').split(', '))))\n",
    "df_expanded = raw_data.explode('dimension_id').reset_index(drop=True)\n",
    "df_expanded.head()"
   ]
  },
  {
   "metadata": {
    "ExecuteTime": {
     "end_time": "2025-05-13T08:12:53.241229Z",
     "start_time": "2025-05-13T08:12:53.224154Z"
    }
   },
   "cell_type": "code",
   "source": [
    "df_expanded['correct']=df_expanded['correct'].round()\n",
    "print(len(df_expanded))"
   ],
   "id": "b5a0c0cb66778f1c",
   "outputs": [
    {
     "name": "stdout",
     "output_type": "stream",
     "text": [
      "250304\n"
     ]
    }
   ],
   "execution_count": 6
  },
  {
   "cell_type": "markdown",
   "id": "f532d0b094164b01",
   "metadata": {},
   "source": [
    "### Early stats"
   ]
  },
  {
   "cell_type": "code",
   "execution_count": 32,
   "id": "d6b0feeae63d2c54",
   "metadata": {
    "ExecuteTime": {
     "end_time": "2025-05-13T08:12:57.727874Z",
     "start_time": "2025-05-13T08:12:57.680889Z"
    }
   },
   "outputs": [
    {
     "name": "stdout",
     "output_type": "stream",
     "text": [
      "203372\n",
      "203372\n"
     ]
    }
   ],
<<<<<<< HEAD
   "execution_count": 7
=======
   "source": [
    "print(len(df_expanded))\n",
    "all_data = df_expanded.dropna(subset=['user_id','item_id','correct','dimension_id'])\n",
    "print(len(all_data))"
   ]
>>>>>>> 4d4bc14f
  },
  {
   "cell_type": "code",
   "execution_count": 33,
   "id": "75ad853c5e6327ab",
   "metadata": {
    "ExecuteTime": {
     "end_time": "2025-05-13T08:12:58.509021Z",
     "start_time": "2025-05-13T08:12:58.473229Z"
    }
   },
   "outputs": [
    {
     "name": "stdout",
     "output_type": "stream",
     "text": [
      "Total length: 203372\n",
      "Number of unique [user_id,item_id]: 62576\n",
      "Number of unique user_id: 3911\n",
      "Number of unique item_id: 16\n",
      "Number of unique dimension_id: 16\n"
     ]
    }
   ],
<<<<<<< HEAD
   "execution_count": 8
=======
   "source": [
    "stat_unique(all_data, None)\n",
    "stat_unique(all_data, ['user_id', 'item_id'])\n",
    "stat_unique(all_data, 'user_id')\n",
    "stat_unique(all_data, 'item_id')\n",
    "stat_unique(all_data, 'dimension_id')"
   ]
>>>>>>> 4d4bc14f
  },
  {
   "cell_type": "markdown",
   "id": "9d2a99907e563075",
   "metadata": {},
   "source": [
    "### Clean Nan values"
   ]
  },
  {
   "cell_type": "code",
   "execution_count": 34,
   "id": "10b1e79bf17e1a46",
   "metadata": {
    "ExecuteTime": {
     "end_time": "2025-05-13T08:12:59.736504Z",
     "start_time": "2025-05-13T08:12:59.704265Z"
    }
   },
   "outputs": [],
   "source": [
    "cleaned_data = all_data.dropna(subset=['user_id','item_id','correct','dimension_id'], axis='index')"
<<<<<<< HEAD
   ],
   "outputs": [],
   "execution_count": 9
=======
   ]
>>>>>>> 4d4bc14f
  },
  {
   "cell_type": "markdown",
   "id": "1cf51a190511d02f",
   "metadata": {},
   "source": [
    "### Remove duplicated user and id rows"
   ]
  },
  {
   "cell_type": "code",
   "execution_count": 35,
   "id": "128895437c128e14",
   "metadata": {
    "ExecuteTime": {
     "end_time": "2025-05-13T08:13:02.263974Z",
     "start_time": "2025-05-13T08:13:02.191878Z"
    }
   },
   "outputs": [],
   "source": [
    "unduplicated_data = remove_duplicates(cleaned_data,key_attrs=['user_id','item_id','dimension_id'],agg_attrs=[])"
<<<<<<< HEAD
   ],
   "outputs": [],
   "execution_count": 10
=======
   ]
>>>>>>> 4d4bc14f
  },
  {
   "cell_type": "markdown",
   "id": "4a633bb837a7af3b",
   "metadata": {},
   "source": [
    "### Filter Data"
   ]
  },
  {
   "cell_type": "code",
   "execution_count": 47,
   "id": "62388835388d50d8",
   "metadata": {
    "ExecuteTime": {
     "end_time": "2025-05-13T08:13:03.253594Z",
     "start_time": "2025-05-13T08:13:03.185698Z"
    }
   },
   "outputs": [
    {
     "name": "stdout",
     "output_type": "stream",
     "text": [
      "filter 0 item_id\n",
      "filter 0 user_id\n",
      "filter 0 dimension_id\n",
      "Total length: 203372\n",
      "Number of unique [user_id,item_id]: 62576\n",
      "Number of unique user_id: 3911\n",
      "Number of unique item_id: 16\n",
      "Number of unique dimension_id: 16\n"
     ]
    }
   ],
   "source": [
    "filtered_data_0 = unduplicated_data\n",
    "filtered_q_nb = 1\n",
    "filtered_u_nb = 0\n",
    "filtered_d_nb = 0\n",
    "while filtered_q_nb!=0 or filtered_u_nb!=0 or filtered_d_nb!=0 : \n",
    "    # filter items\n",
    "    filtered_data_1, filtered_q_nb = densify(filtered_data_0,'item_id','user_id',3)\n",
    "    # filter users\n",
    "    min_nb_users_logs = 16\n",
    "    filtered_data_2, filtered_u_nb = densify(filtered_data_1,'user_id','item_id',min_nb_users_logs)\n",
    "    # filter knowledges\n",
    "    filtered_data_3, filtered_d_nb = densify(filtered_data_2,'dimension_id','item_id',1)\n",
    "    filtered_data_0 = filtered_data_3\n",
    "    \n",
    "stat_unique(filtered_data_0, None)\n",
    "stat_unique(filtered_data_0, ['user_id', 'item_id'])\n",
    "stat_unique(filtered_data_0, 'user_id')\n",
    "stat_unique(filtered_data_0, 'item_id')\n",
    "stat_unique(filtered_data_0, 'dimension_id')"
<<<<<<< HEAD
   ],
   "outputs": [
    {
     "name": "stdout",
     "output_type": "stream",
     "text": [
      "filter 0 item_id\n",
      "filter 0 user_id\n",
      "filter 0 dimension_id\n",
      "Total length: 250304\n",
      "Number of unique [user_id,item_id]: 78220\n",
      "Number of unique user_id: 3911\n",
      "Number of unique item_id: 20\n",
      "Number of unique dimension_id: 16\n"
     ]
    }
   ],
   "execution_count": 11
=======
   ]
>>>>>>> 4d4bc14f
  },
  {
   "cell_type": "markdown",
   "id": "5f38b00b83903cf8",
   "metadata": {},
   "source": [
    "### Encoding"
   ]
  },
  {
   "cell_type": "code",
   "execution_count": 48,
   "id": "461aaa3f05f101f3",
   "metadata": {
    "ExecuteTime": {
     "end_time": "2025-05-13T08:13:11.739986Z",
     "start_time": "2025-05-13T08:13:06.882031Z"
    }
   },
   "outputs": [],
   "source": [
    "# renumber the users\n",
    "u_enc_data, u2n = encode_attr(filtered_data_0, \"user_id\")"
<<<<<<< HEAD
   ],
   "outputs": [],
   "execution_count": 12
=======
   ]
>>>>>>> 4d4bc14f
  },
  {
   "cell_type": "code",
   "execution_count": 49,
   "id": "4ad08e7dad6b96ac",
   "metadata": {
    "ExecuteTime": {
     "end_time": "2025-05-13T08:13:16.638963Z",
     "start_time": "2025-05-13T08:13:11.743001Z"
    }
   },
   "outputs": [],
   "source": [
    "# renumber the items\n",
    "q_enc_data, q2n = encode_attr(u_enc_data, \"item_id\")"
<<<<<<< HEAD
   ],
   "outputs": [],
   "execution_count": 13
=======
   ]
>>>>>>> 4d4bc14f
  },
  {
   "cell_type": "code",
   "execution_count": 50,
   "id": "9d3b2c3dff642633",
   "metadata": {
    "ExecuteTime": {
     "end_time": "2025-05-13T08:13:21.539748Z",
     "start_time": "2025-05-13T08:13:16.656725Z"
    }
   },
   "outputs": [],
   "source": [
    "# renumber the dimensions\n",
    "d_enc_data, d2n = encode_attr(q_enc_data, \"dimension_id\")"
<<<<<<< HEAD
   ],
   "outputs": [],
   "execution_count": 14
=======
   ]
>>>>>>> 4d4bc14f
  },
  {
   "cell_type": "markdown",
   "id": "3b9e92e115b938bd",
   "metadata": {},
   "source": [
    "### Maps creation"
   ]
  },
  {
   "cell_type": "code",
   "execution_count": 51,
   "id": "124352496823ae86",
   "metadata": {
    "ExecuteTime": {
     "end_time": "2025-05-13T08:13:27.776553Z",
     "start_time": "2025-05-13T08:13:27.751159Z"
    }
   },
   "outputs": [],
   "source": [
    "q2k, k2q = create_q2k(d_enc_data)"
<<<<<<< HEAD
   ],
   "outputs": [],
   "execution_count": 16
=======
   ]
>>>>>>> 4d4bc14f
  },
  {
   "cell_type": "markdown",
   "id": "d9bbf26af710c979",
   "metadata": {},
   "source": [
    "### Rescaling responses"
   ]
  },
  {
   "cell_type": "code",
   "execution_count": 52,
   "id": "16227ddf196496e7",
   "metadata": {
    "ExecuteTime": {
     "end_time": "2025-05-13T08:13:28.956366Z",
     "start_time": "2025-05-13T08:13:28.936757Z"
    }
   },
   "outputs": [
    {
     "name": "stdout",
     "output_type": "stream",
     "text": [
      "min value : 1.0, max value : 2.0\n"
     ]
    }
   ],
<<<<<<< HEAD
   "execution_count": 17
  },
  {
   "metadata": {},
   "cell_type": "markdown",
   "source": "",
   "id": "183d33e6d8cc0123"
=======
   "source": [
    "resc_data = d_enc_data\n",
    "resc_data['correct'] = resc_data['correct'].astype(float)\n",
    "min_val = resc_data['correct'].min()\n",
    "max_val = resc_data['correct'].max()\n",
    "resc_data['correct'] = (resc_data['correct']-min_val)/(max_val-min_val) +1\n",
    "print(f'min value : {resc_data[\"correct\"].min()}, max value : {resc_data[\"correct\"].max()}')"
   ]
>>>>>>> 4d4bc14f
  },
  {
   "cell_type": "markdown",
   "id": "d887c5e72037c54",
   "metadata": {},
   "source": [
    "### Get final stats and create metadata"
   ]
  },
  {
   "cell_type": "code",
   "execution_count": 53,
   "id": "d3ce35f2a3d57db3",
   "metadata": {
    "ExecuteTime": {
     "end_time": "2025-05-13T08:13:30.746775Z",
     "start_time": "2025-05-13T08:13:30.672388Z"
    }
   },
   "outputs": [
    {
     "name": "stdout",
     "output_type": "stream",
     "text": [
      "Total length: 203372\n",
      "Number of unique [user_id,item_id]: 62576\n",
      "Number of unique user_id: 3911\n",
      "Number of unique item_id: 16\n",
      "Number of unique dimension_id: 16\n",
      "Number of unique correct: 2\n",
      "#questions/category: 1 & 3 &  13\n",
      "#users/category: 3911 & 3911 &  3911\n",
      "#categorys/question: 2 & 3 &  4\n",
      "#users/question: 3911 & 3911 &  3911\n",
      "#questions/users: 16 & 16 &  16\n",
      "#categorys/users: 16 & 16 &  16\n"
     ]
    }
   ],
   "source": [
    "stat_unique(resc_data, None)\n",
    "stat_unique(resc_data, ['user_id', 'item_id'])\n",
    "stat_unique(resc_data, 'user_id')\n",
    "stat_unique(resc_data, 'item_id')\n",
    "stat_unique(resc_data, 'dimension_id')\n",
    "stat_unique(resc_data, 'correct')\n",
    "\n",
    "resc_data_dim_grouped_items = resc_data.groupby(\"dimension_id\")[\"item_id\"].nunique()\n",
    "resc_data_dim_grouped_users = resc_data.groupby(\"dimension_id\")[\"user_id\"].nunique()\n",
    "print('#questions/category: {} & {} &  {}'.format(np.min(resc_data_dim_grouped_items),int(np.round(np.mean(resc_data_dim_grouped_items))),np.max(resc_data_dim_grouped_items)))\n",
    "print('#users/category: {} & {} &  {}'.format(np.min(resc_data_dim_grouped_users),int(np.round(np.mean(resc_data_dim_grouped_users))),np.max(resc_data_dim_grouped_users)))\n",
    "\n",
    "resc_data_dim_grouped_items = resc_data.groupby(\"item_id\")[\"dimension_id\"].nunique()\n",
    "resc_data_dim_grouped_users = resc_data.groupby(\"item_id\")[\"user_id\"].nunique()\n",
    "print('#categorys/question: {} & {} &  {}'.format(np.min(resc_data_dim_grouped_items),int(np.round(np.mean(resc_data_dim_grouped_items))),np.max(resc_data_dim_grouped_items)))\n",
    "print('#users/question: {} & {} &  {}'.format(np.min(resc_data_dim_grouped_users),int(np.round(np.mean(resc_data_dim_grouped_users))),np.max(resc_data_dim_grouped_users)))\n",
    "\n",
    "resc_data_dim_grouped_items = resc_data.groupby(\"user_id\")[\"item_id\"].nunique()\n",
    "resc_data_dim_grouped_users = resc_data.groupby(\"user_id\")[\"dimension_id\"].nunique()\n",
    "print('#questions/users: {} & {} &  {}'.format(np.min(resc_data_dim_grouped_items),int(np.round(np.mean(resc_data_dim_grouped_items))),np.max(resc_data_dim_grouped_items)))\n",
    "print('#categorys/users: {} & {} &  {}'.format(np.min(resc_data_dim_grouped_users),int(np.round(np.mean(resc_data_dim_grouped_users))),np.max(resc_data_dim_grouped_users)))"
<<<<<<< HEAD
   ],
   "outputs": [
    {
     "name": "stdout",
     "output_type": "stream",
     "text": [
      "Total length: 250304\n",
      "Number of unique [user_id,item_id]: 78220\n",
      "Number of unique user_id: 3911\n",
      "Number of unique item_id: 20\n",
      "Number of unique dimension_id: 16\n",
      "Number of unique correct: 2\n",
      "#questions/category: 1 & 4 &  16\n",
      "#users/category: 3911 & 3911 &  3911\n",
      "#categorys/question: 2 & 3 &  5\n",
      "#users/question: 3911 & 3911 &  3911\n",
      "#questions/users: 20 & 20 &  20\n",
      "#categorys/users: 16 & 16 &  16\n"
     ]
    }
   ],
   "execution_count": 18
=======
   ]
>>>>>>> 4d4bc14f
  },
  {
   "cell_type": "code",
   "execution_count": 54,
   "id": "96b9fda0f0c947ba",
   "metadata": {
    "ExecuteTime": {
     "end_time": "2025-05-13T08:13:33.103377Z",
     "start_time": "2025-05-13T08:13:32.484106Z"
    }
   },
   "outputs": [
    {
     "data": {
      "image/png": "iVBORw0KGgoAAAANSUhEUgAAAlUAAAHHCAYAAACWQK1nAAAAOnRFWHRTb2Z0d2FyZQBNYXRwbG90bGliIHZlcnNpb24zLjEwLjAsIGh0dHBzOi8vbWF0cGxvdGxpYi5vcmcvlHJYcgAAAAlwSFlzAAAPYQAAD2EBqD+naQAARxBJREFUeJzt3XlcVXX+x/H3BeGCC+IKooSkprgvjIhLWqJoZtqYaZmhkZbBmNJoaqaolVsqbuW0uFQ6lk05pQ5CLlmKmijlnk4ulQNWLrgU6/n90Y9TN1CBDpu+no8Hj0f3nO/5ns/93Iv33TnnHmyGYRgCAADAn+JU0gUAAADcDAhVAAAAFiBUAQAAWIBQBQAAYAFCFQAAgAUIVQAAABYgVAEAAFiAUAUAAGABQhUAAIAFCFXATSw6Olo2m61Y9tWlSxd16dLFfLx161bZbDa9//77xbL/IUOGqG7dusWyr8K6fPmyHn/8cXl7e8tms2nUqFElXRIACxGqgDJi+fLlstls5o+bm5t8fHwUGhqqBQsW6NKlS5bs58yZM4qOjlZSUpIl81mpNNeWHy+99JKWL1+uESNG6O2339bgwYOvObZu3boOr3eFChXUtm1bvfXWW8VYMYCCKFfSBQAomKlTp8rf318ZGRlKTk7W1q1bNWrUKM2dO1cfffSRmjdvbo6dOHGixo0bV6D5z5w5oylTpqhu3bpq2bJlvreLi4sr0H4K43q1vf7668rOzi7yGv6MzZs3q127dpo8eXK+xrds2VLPPPOMJOl///uf3njjDYWFhSktLU3Dhg0rylIBFAKhCihjevbsqcDAQPPx+PHjtXnzZt1777267777dPjwYbm7u0uSypUrp3LlivbX/OrVqypfvrxcXV2LdD834uLiUqL7z4+zZ8+qcePG+R5fu3ZtPfLII+bjIUOG6Pbbb9e8efMIVUApxOk/4CZw99136/nnn9epU6f0zjvvmMvzuqYqPj5eHTt2lKenpypWrKiGDRtqwoQJkn69Duovf/mLJGno0KHmqafly5dL+vW6qaZNmyoxMVF33nmnypcvb277x2uqcmRlZWnChAny9vZWhQoVdN999+nbb791GFO3bl0NGTIk17a/n/NGteV1TdWVK1f0zDPPyNfXV3a7XQ0bNtTLL78swzAcxtlsNkVGRmrt2rVq2rSp7Ha7mjRpotjY2Lwb/gdnz55VeHi4vLy85ObmphYtWmjFihXm+pzry06cOKH169ebtZ88eTJf8+eoUaOGGjVqpP/+978Oy7OzsxUTE6MmTZrIzc1NXl5eeuKJJ3T+/HmHcXv27FFoaKiqV68ud3d3+fv767HHHjPXnzx5UjabTS+//LLmzZsnPz8/ubu7q3Pnzjpw4ECuejZv3qxOnTqpQoUK8vT0VJ8+fXT48GGHMTnvwePHj2vIkCHy9PRU5cqVNXToUF29etVh7PXemznS0tI0efJk1a9fX3a7Xb6+vho7dqzS0tIKPBdgNY5UATeJwYMHa8KECYqLi7vmUYyDBw/q3nvvVfPmzTV16lTZ7XYdP35c27dvlyQFBARo6tSpmjRpkoYPH65OnTpJktq3b2/O8dNPP6lnz54aOHCgHnnkEXl5eV23rhdffFE2m03PPvuszp49q5iYGIWEhCgpKck8opYf+ant9wzD0H333actW7YoPDxcLVu21MaNGzVmzBh9//33mjdvnsP4zz//XB988IGeeuopVapUSQsWLFC/fv10+vRpVatW7Zp1/fzzz+rSpYuOHz+uyMhI+fv7a82aNRoyZIguXLigp59+WgEBAXr77bc1evRo1alTxzylV6NGjXw/f0nKzMzUd999pypVqjgsf+KJJ7R8+XINHTpUI0eO1IkTJ7Ro0SLt27dP27dvl4uLi86ePavu3burRo0aGjdunDw9PXXy5El98MEHufbz1ltv6dKlS4qIiNAvv/yi+fPn6+6779b+/fvN1/uTTz5Rz549dfvttys6Olo///yzFi5cqA4dOmjv3r25Au6DDz4of39/TZ8+XXv37tUbb7yhmjVraubMmZJu/N6Ufg2P9913nz7//HMNHz5cAQEB2r9/v+bNm6evv/5aa9euzfdcQJEwAJQJy5YtMyQZX3zxxTXHVK5c2WjVqpX5ePLkycbvf83nzZtnSDJ++OGHa87xxRdfGJKMZcuW5VrXuXNnQ5KxZMmSPNd17tzZfLxlyxZDklG7dm0jNTXVXP7ee+8Zkoz58+eby/z8/IywsLAbznm92sLCwgw/Pz/z8dq1aw1JxgsvvOAw7oEHHjBsNptx/Phxc5kkw9XV1WHZl19+aUgyFi5cmGtfvxcTE2NIMt555x1zWXp6uhEcHGxUrFjR4bn7+fkZvXr1uu58vx/bvXt344cffjB++OEHY//+/cbgwYMNSUZERIQ57rPPPjMkGStXrnTYPjY21mH5hx9+eMP3z4kTJwxJhru7u/Hdd9+Zy3ft2mVIMkaPHm0ua9mypVGzZk3jp59+Mpd9+eWXhpOTk/Hoo4+ay3Leg4899pjDvu6//36jWrVq5uP8vDfffvttw8nJyfjss88cli9ZssSQZGzfvj3fcwFFgdN/wE2kYsWK1/0WoKenpyTp3//+d6Ev6rbb7Ro6dGi+xz/66KOqVKmS+fiBBx5QrVq1tGHDhkLtP782bNggZ2dnjRw50mH5M888I8Mw9J///MdheUhIiOrVq2c+bt68uTw8PPTNN9/ccD/e3t566KGHzGUuLi4aOXKkLl++rE8//bTQzyEuLk41atRQjRo11KxZM7399tsaOnSoZs+ebY5Zs2aNKleurG7duunHH380f9q0aaOKFStqy5Ytkn577detW6eMjIzr7rdv376qXbu2+bht27YKCgoyX7P//e9/SkpK0pAhQ1S1alVzXPPmzdWtW7c8X9snn3zS4XGnTp30008/KTU11aG+670316xZo4CAADVq1Mjhud59992SlOu5/pn3OVAYhCrgJnL58mWHAPNHAwYMUIcOHfT444/Ly8tLAwcO1HvvvVegD57atWsX6KL0Bg0aODy22WyqX79+ga8nKqhTp07Jx8cnVz8CAgLM9b9322235ZqjSpUqua5Lyms/DRo0kJOT4z+n19pPQQQFBSk+Pl6xsbF6+eWX5enpqfPnzzv0/9ixY7p48aJq1qxpBrCcn8uXL+vs2bOSpM6dO6tfv36aMmWKqlevrj59+mjZsmW5rkWScr9mknTHHXeYr1nOc2rYsGGucQEBAfrxxx915coVh+V/7G/OKcyc/ubnvXns2DEdPHgw1/O84447JMl8rla8z4HC4Joq4Cbx3Xff6eLFi6pfv/41x7i7u2vbtm3asmWL1q9fr9jYWL377ru6++67FRcXJ2dn5xvupyDXQeXXtW5QmpWVla+arHCt/Rh/uKi9OFWvXl0hISGSpNDQUDVq1Ej33nuv5s+fr6ioKEm/XmdUs2ZNrVy5Ms85cq7byrkR686dO/Xxxx9r48aNeuyxxzRnzhzt3LlTFStWLNLncqP+5ue9mZ2drWbNmmnu3Ll5zuXr65vvuYCiwJEq4Cbx9ttvS/r1w/d6nJyc1LVrV82dO1eHDh3Siy++qM2bN5unTqy+A/uxY8ccHhuGoePHjztcyFylShVduHAh17Z/PMpTkNr8/Px05syZXKdDjxw5Yq63gp+fn44dO5brKIjV+5GkXr16qXPnznrppZfMI0H16tXTTz/9pA4dOigkJCTXT4sWLRzmaNeunV588UXt2bNHK1eu1MGDB7V69WqHMX98zSTp66+/Nl+znOd09OjRXOOOHDmi6tWrq0KFCgV+fjd6b9arV0/nzp1T165d83yuvz9ydqO5gKJAqAJuAps3b9a0adPk7++vQYMGXXPcuXPnci3LuYlmzmmgnA/DvEJOYeR8kyzH+++/r//973/q2bOnuaxevXrauXOn0tPTzWXr1q3LdeuFgtR2zz33KCsrS4sWLXJYPm/ePNlsNof9/xn33HOPkpOT9e6775rLMjMztXDhQlWsWFGdO3e2ZD85nn32Wf300096/fXXJf36rbqsrCxNmzYt19jMzEyzV+fPn8911O2Pr32OtWvX6vvvvzcf7969W7t27TJ7VqtWLbVs2VIrVqxweC0OHDiguLg43XPPPQV+Xvl5bz744IP6/vvvzef+ez///LMZNPMzF1AUOP0HlDH/+c9/dOTIEWVmZiolJUWbN29WfHy8/Pz89NFHH8nNze2a206dOlXbtm1Tr1695Ofnp7Nnz+qVV15RnTp11LFjR0m/BhxPT08tWbJElSpVUoUKFRQUFCR/f/9C1Vu1alV17NhRQ4cOVUpKimJiYlS/fn2H2z48/vjjev/999WjRw89+OCD+u9//6t33nnH4cLxgtbWu3dv3XXXXXruued08uRJtWjRQnFxcfr3v/+tUaNG5Zq7sIYPH65//OMfGjJkiBITE1W3bl29//772r59u2JiYq57jVth9OzZU02bNtXcuXMVERGhzp0764knntD06dOVlJSk7t27y8XFRceOHdOaNWs0f/58PfDAA1qxYoVeeeUV3X///apXr54uXbqk119/XR4eHrlCUP369dWxY0eNGDFCaWlpiomJUbVq1TR27FhzzOzZs9WzZ08FBwcrPDzcvKVC5cqVFR0dXeDnlZ/35uDBg/Xee+/pySef1JYtW9ShQwdlZWXpyJEjeu+997Rx40YFBgbmay6gSJTodw8B5FvOLRVyflxdXQ1vb2+jW7duxvz58x2+up/jj7dU2LRpk9GnTx/Dx8fHcHV1NXx8fIyHHnrI+Prrrx22+/e//200btzYKFeunMMtDDp37mw0adIkz/qudUuFf/7zn8b48eONmjVrGu7u7kavXr2MU6dO5dp+zpw5Ru3atQ273W506NDB2LNnT645r1fbH2+pYBiGcenSJWP06NGGj4+P4eLiYjRo0MCYPXu2kZ2d7TBOf7hNQY5r3erhj1JSUoyhQ4ca1atXN1xdXY1mzZrleduHgt5S4Vpjly9fnuvWEq+99prRpk0bw93d3ahUqZLRrFkzY+zYscaZM2cMwzCMvXv3Gg899JBx2223GXa73ahZs6Zx7733Gnv27DHnyLmlwuzZs405c+YYvr6+ht1uNzp16mR8+eWXuer45JNPjA4dOhju7u6Gh4eH0bt3b+PQoUMOY3Leg3+8vUHO+/nEiROGYeT/vZmenm7MnDnTaNKkiWG3240qVaoYbdq0MaZMmWJcvHixQHMBVrMZRglehQkAKDVOnjwpf39/zZ49W3//+99LuhygzOGaKgAAAAsQqgAAACxAqAIAALAA11QBAABYgCNVAAAAFiBUAQAAWICbfxaj7OxsnTlzRpUqVbL8T4EAAICiYRiGLl26JB8fn1x/PP33CFXF6MyZM+Yf/AQAAGXLt99+qzp16lxzPaGqGOX8uYpvv/1WHh4els2bkZGhuLg4889ToOjQ6+JBn4sHfS4e9Ll4FGWfU1NT5evre8M/O0WoKkY5p/w8PDwsD1Xly5eXh4cHv7BFjF4XD/pcPOhz8aDPxaM4+nyjS3e4UB0AAMAChCoAAAALEKoAAAAsQKgCAACwAKEKAADAAoQqAAAACxCqAAAALECoAgAAsAChCgAAwAKEKgAAAAsQqgAAACxAqAIAALAAoQoAAMAChCoAAAALEKoAAAAsUK6kC4B1mkZvVFqWzfJ5T87oZfmcAADcbDhSBQAAYAFCFQAAgAUIVQAAABYgVAEAAFiAUAUAAGCBEg1V27ZtU+/eveXj4yObzaa1a9c6rDcMQ5MmTVKtWrXk7u6ukJAQHTt2zGHMuXPnNGjQIHl4eMjT01Ph4eG6fPmyw5ivvvpKnTp1kpubm3x9fTVr1qxctaxZs0aNGjWSm5ubmjVrpg0bNhS4FgAAcOsq0VB15coVtWjRQosXL85z/axZs7RgwQItWbJEu3btUoUKFRQaGqpffvnFHDNo0CAdPHhQ8fHxWrdunbZt26bhw4eb61NTU9W9e3f5+fkpMTFRs2fPVnR0tF577TVzzI4dO/TQQw8pPDxc+/btU9++fdW3b18dOHCgQLUAAIBbV4nep6pnz57q2bNnnusMw1BMTIwmTpyoPn36SJLeeusteXl5ae3atRo4cKAOHz6s2NhYffHFFwoMDJQkLVy4UPfcc49efvll+fj4aOXKlUpPT9fSpUvl6uqqJk2aKCkpSXPnzjXD1/z589WjRw+NGTNGkjRt2jTFx8dr0aJFWrJkSb5qAQAA+VN33HrL57Q7G5rV1vJpC6TU3vzzxIkTSk5OVkhIiLmscuXKCgoKUkJCggYOHKiEhAR5enqagUqSQkJC5OTkpF27dun+++9XQkKC7rzzTrm6uppjQkNDNXPmTJ0/f15VqlRRQkKCoqKiHPYfGhpqno7MTy15SUtLU1pamvk4NTVVkpSRkaGMjIzCN+cPcuayOxmWzZnX/PitF/SkaNHn4kGfiwd9zs3ubP3nVc5nYFH0Ob9zltpQlZycLEny8vJyWO7l5WWuS05OVs2aNR3WlytXTlWrVnUY4+/vn2uOnHVVqlRRcnLyDfdzo1ryMn36dE2ZMiXX8ri4OJUvX/6a2xXWtMBsy+eUlOv6Mkjx8fElXcItgT4XD/pcPOjzb4ryiFJR9Pnq1av5GldqQ9XNYPz48Q5HwFJTU+Xr66vu3bvLw8PDsv1kZGQoPj5ez+9xUlq29X+m5kB0qOVzllU5ve7WrZtcXFxKupybFn0uHvS5eNDn3JpGb7R8TruToWmB2UXS55wzTTdSakOVt7e3JCklJUW1atUyl6ekpKhly5bmmLNnzzpsl5mZqXPnzpnbe3t7KyUlxWFMzuMbjfn9+hvVkhe73S673Z5ruYuLS5H8YqVl24rkb//xj0BuRfUawhF9Lh70uXjQ598UxWdVjqLoc37nK7X3qfL395e3t7c2bdpkLktNTdWuXbsUHBwsSQoODtaFCxeUmJhojtm8ebOys7MVFBRkjtm2bZvD+dD4+Hg1bNhQVapUMcf8fj85Y3L2k59aAADAra1EQ9Xly5eVlJSkpKQkSb9eEJ6UlKTTp0/LZrNp1KhReuGFF/TRRx9p//79evTRR+Xj46O+fftKkgICAtSjRw8NGzZMu3fv1vbt2xUZGamBAwfKx8dHkvTwww/L1dVV4eHhOnjwoN59913Nnz/f4bTc008/rdjYWM2ZM0dHjhxRdHS09uzZo8jISEnKVy0AAODWVqKn//bs2aO77rrLfJwTdMLCwrR8+XKNHTtWV65c0fDhw3XhwgV17NhRsbGxcnNzM7dZuXKlIiMj1bVrVzk5Oalfv35asGCBub5y5cqKi4tTRESE2rRpo+rVq2vSpEkO97Jq3769Vq1apYkTJ2rChAlq0KCB1q5dq6ZNm5pj8lMLAAC4dZVoqOrSpYsM49pfq7TZbJo6daqmTp16zTFVq1bVqlWrrruf5s2b67PPPrvumP79+6t///5/qhYAAHDrKrXXVAEAAJQlhCoAAAALEKoAAAAsQKgCAACwAKEKAADAAoQqAAAACxCqAAAALECoAgAAsAChCgAAwAKEKgAAAAsQqgAAACxAqAIAALAAoQoAAMAChCoAAAALEKoAAAAsQKgCAACwAKEKAADAAoQqAAAACxCqAAAALECoAgAAsAChCgAAwAKEKgAAAAsQqgAAACxAqAIAALAAoQoAAMAChCoAAAALEKoAAAAsQKgCAACwAKEKAADAAoQqAAAACxCqAAAALECoAgAAsAChCgAAwAKEKgAAAAsQqgAAACxAqAIAALAAoQoAAMAChCoAAAALEKoAAAAsQKgCAACwAKEKAADAAoQqAAAACxCqAAAALECoAgAAsAChCgAAwAKEKgAAAAsQqgAAACxAqAIAALAAoQoAAMAChCoAAAALEKoAAAAsQKgCAACwAKEKAADAAoQqAAAACxCqAAAALECoAgAAsAChCgAAwAKlOlRlZWXp+eefl7+/v9zd3VWvXj1NmzZNhmGYYwzD0KRJk1SrVi25u7srJCREx44dc5jn3LlzGjRokDw8POTp6anw8HBdvnzZYcxXX32lTp06yc3NTb6+vpo1a1auetasWaNGjRrJzc1NzZo104YNG4rmiQMAgDKnVIeqmTNn6tVXX9WiRYt0+PBhzZw5U7NmzdLChQvNMbNmzdKCBQu0ZMkS7dq1SxUqVFBoaKh++eUXc8ygQYN08OBBxcfHa926ddq2bZuGDx9urk9NTVX37t3l5+enxMREzZ49W9HR0XrttdfMMTt27NBDDz2k8PBw7du3T3379lXfvn114MCB4mkGAAAo1Up1qNqxY4f69OmjXr16qW7dunrggQfUvXt37d69W9KvR6liYmI0ceJE9enTR82bN9dbb72lM2fOaO3atZKkw4cPKzY2Vm+88YaCgoLUsWNHLVy4UKtXr9aZM2ckSStXrlR6erqWLl2qJk2aaODAgRo5cqTmzp1r1jJ//nz16NFDY8aMUUBAgKZNm6bWrVtr0aJFxd4XAABQ+pQr6QKup3379nrttdf09ddf64477tCXX36pzz//3Aw7J06cUHJyskJCQsxtKleurKCgICUkJGjgwIFKSEiQp6enAgMDzTEhISFycnLSrl27dP/99yshIUF33nmnXF1dzTGhoaGaOXOmzp8/rypVqighIUFRUVEO9YWGhprhLS9paWlKS0szH6empkqSMjIylJGR8ad683s5c9mdjBuM/HPz47de0JOiRZ+LB30uHvQ5N7uz9Z9XOZ+BRdHn/M5ZqkPVuHHjlJqaqkaNGsnZ2VlZWVl68cUXNWjQIElScnKyJMnLy8thOy8vL3NdcnKyatas6bC+XLlyqlq1qsMYf3//XHPkrKtSpYqSk5Ovu5+8TJ8+XVOmTMm1PC4uTuXLl7/h8y+oaYHZls8piWvH8hAfH1/SJdwS6HPxoM/Fgz7/Zlbbopu7KPp89erVfI0r1aHqvffe08qVK7Vq1So1adJESUlJGjVqlHx8fBQWFlbS5d3Q+PHjHY5upaamytfXV927d5eHh4dl+8nIyFB8fLye3+OktGybZfPmOBAdavmcZVVOr7t16yYXF5eSLuemRZ+LB30uHvQ5t6bRGy2f0+5kaFpgdpH0OedM042U6lA1ZswYjRs3TgMHDpQkNWvWTKdOndL06dMVFhYmb29vSVJKSopq1aplbpeSkqKWLVtKkry9vXX27FmHeTMzM3Xu3Dlze29vb6WkpDiMyXl8ozE56/Nit9tlt9tzLXdxcSmSX6y0bJvSsqwPVfwjkFtRvYZwRJ+LB30uHvT5N0XxWZWjKPqc3/lK9YXqV69elZOTY4nOzs7Kzv71NJe/v7+8vb21adMmc31qaqp27dql4OBgSVJwcLAuXLigxMREc8zmzZuVnZ2toKAgc8y2bdsczpnGx8erYcOGqlKlijnm9/vJGZOzHwAAcGsr1aGqd+/eevHFF7V+/XqdPHlSH374oebOnav7779fkmSz2TRq1Ci98MIL+uijj7R//349+uij8vHxUd++fSVJAQEB6tGjh4YNG6bdu3dr+/btioyM1MCBA+Xj4yNJevjhh+Xq6qrw8HAdPHhQ7777rubPn+9w6u7pp59WbGys5syZoyNHjig6Olp79uxRZGRksfcFAACUPqX69N/ChQv1/PPP66mnntLZs2fl4+OjJ554QpMmTTLHjB07VleuXNHw4cN14cIFdezYUbGxsXJzczPHrFy5UpGRkerataucnJzUr18/LViwwFxfuXJlxcXFKSIiQm3atFH16tU1adIkh3tZtW/fXqtWrdLEiRM1YcIENWjQQGvXrlXTpk2LpxkAAKBUK9WhqlKlSoqJiVFMTMw1x9hsNk2dOlVTp0695piqVatq1apV191X8+bN9dlnn113TP/+/dW/f//rjgEAALemUn36DwAAoKwgVAEAAFiAUAUAAGABQhUAAIAFCFUAAAAWIFQBAABYgFAFAABgAUIVAACABQhVAAAAFiBUAQAAWIBQBQAAYAFCFQAAgAUIVQAAABYgVAEAAFiAUAUAAGABQhUAAIAFCFUAAAAWIFQBAABYgFAFAABgAUIVAACABQhVAAAAFiBUAQAAWIBQBQAAYAFCFQAAgAUIVQAAABYgVAEAAFiAUAUAAGABQhUAAIAFCFUAAAAWIFQBAABYgFAFAABgAUIVAACABQhVAAAAFiBUAQAAWIBQBQAAYAFCFQAAgAUIVQAAABYgVAEAAFiAUAUAAGABQhUAAIAFCFUAAAAWIFQBAABYgFAFAABgAUIVAACABQhVAAAAFiBUAQAAWIBQBQAAYAFCFQAAgAUIVQAAABYgVAEAAFiAUAUAAGABQhUAAIAFCFUAAAAWIFQBAABYgFAFAABgAUIVAACABQhVAAAAFihwqMrIyFDXrl117Nixoqgnl++//16PPPKIqlWrJnd3dzVr1kx79uwx1xuGoUmTJqlWrVpyd3dXSEhIrtrOnTunQYMGycPDQ56engoPD9fly5cdxnz11Vfq1KmT3Nzc5Ovrq1mzZuWqZc2aNWrUqJHc3NzUrFkzbdiwoWieNAAAKHMKHKpcXFz01VdfFUUtuZw/f14dOnSQi4uL/vOf/+jQoUOaM2eOqlSpYo6ZNWuWFixYoCVLlmjXrl2qUKGCQkND9csvv5hjBg0apIMHDyo+Pl7r1q3Ttm3bNHz4cHN9amqqunfvLj8/PyUmJmr27NmKjo7Wa6+9Zo7ZsWOHHnroIYWHh2vfvn3q27ev+vbtqwMHDhRLLwAAQOlWqNN/jzzyiN58802ra8ll5syZ8vX11bJly9S2bVv5+/ure/fuqlevnqRfj1LFxMRo4sSJ6tOnj5o3b6633npLZ86c0dq1ayVJhw8fVmxsrN544w0FBQWpY8eOWrhwoVavXq0zZ85IklauXKn09HQtXbpUTZo00cCBAzVy5EjNnTvXrGX+/Pnq0aOHxowZo4CAAE2bNk2tW7fWokWLirwPAACg9CtUqMrMzNSrr76qwMBAPfHEE4qKinL4scpHH32kwMBA9e/fXzVr1lSrVq30+uuvm+tPnDih5ORkhYSEmMsqV66soKAgJSQkSJISEhLk6empwMBAc0xISIicnJy0a9cuc8ydd94pV1dXc0xoaKiOHj2q8+fPm2N+v5+cMTn7AQAAt7ZyhdnowIEDat26tSTp66+/dlhns9n+fFX/75tvvtGrr76qqKgoTZgwQV988YVGjhwpV1dXhYWFKTk5WZLk5eXlsJ2Xl5e5Ljk5WTVr1nRYX65cOVWtWtVhjL+/f645ctZVqVJFycnJ191PXtLS0pSWlmY+Tk1NlfTrdWkZGRn57sON5MxldzIsmzOv+fFbL+hJ0aLPxYM+Fw/6nJvd2frPq5zPwKLoc37nLFSo2rJlS2E2K7Ds7GwFBgbqpZdekiS1atVKBw4c0JIlSxQWFlYsNfwZ06dP15QpU3Itj4uLU/ny5S3f37TAbMvnlMQF+XmIj48v6RJuCfS5eNDn4kGffzOrbdHNXRR9vnr1ar7GFSpU5Th+/Lj++9//6s4775S7u7sMw7D0SFWtWrXUuHFjh2UBAQH617/+JUny9vaWJKWkpKhWrVrmmJSUFLVs2dIcc/bsWYc5MjMzde7cOXN7b29vpaSkOIzJeXyjMTnr8zJ+/HiH06Gpqany9fVV9+7d5eHhcf0nXwAZGRmKj4/X83uclJZtXf9zHIgOtXzOsiqn1926dZOLi0tJl3PTos/Fgz4XD/qcW9PojZbPaXcyNC0wu0j6nHOm6UYKFap++uknPfjgg9qyZYtsNpuOHTum22+/XeHh4apSpYrmzJlTmGlz6dChg44ePeqw7Ouvv5afn58kyd/fX97e3tq0aZMZolJTU7Vr1y6NGDFCkhQcHKwLFy4oMTFRbdq0kSRt3rxZ2dnZCgoKMsc899xzysjIMF+I+Ph4NWzY0PymYXBwsDZt2qRRo0aZtcTHxys4OPia9dvtdtnt9lzLXVxciuQXKy3bprQs60MV/wjkVlSvIRzR5+JBn4sHff5NUXxW5SiKPud3vkJdqD569Gi5uLjo9OnTDqexBgwYoNjY2MJMec397Ny5Uy+99JKOHz+uVatW6bXXXlNERISkX6/fGjVqlF544QV99NFH2r9/vx599FH5+Piob9++kn49stWjRw8NGzZMu3fv1vbt2xUZGamBAwfKx8dHkvTwww/L1dVV4eHhOnjwoN59913Nnz/f4SjT008/rdjYWM2ZM0dHjhxRdHS09uzZo8jISMueLwAAKLsKdaQqLi5OGzduVJ06dRyWN2jQQKdOnbKkMEn6y1/+og8//FDjx4/X1KlT5e/vr5iYGA0aNMgcM3bsWF25ckXDhw/XhQsX1LFjR8XGxsrNzc0cs3LlSkVGRqpr165ycnJSv379tGDBAnN95cqVFRcXp4iICLVp00bVq1fXpEmTHO5l1b59e61atUoTJ07UhAkT1KBBA61du1ZNmza17PkCAICyq1Ch6sqVK3leaH3u3Lk8T3f9Gffee6/uvffea6632WyaOnWqpk6des0xVatW1apVq667n+bNm+uzzz677pj+/furf//+1y8YAADckgp1+q9Tp0566623zMc2m03Z2dmaNWuW7rrrLsuKAwAAKCsKdaRq1qxZ6tq1q/bs2aP09HSNHTtWBw8e1Llz57R9+3arawQAACj1CnWkqmnTpvr666/VsWNH9enTR1euXNFf//pX7du3z/wTMgAAALeSQt+nqnLlynruueesrAUAAKDMKnSoOn/+vN58800dPnxYktS4cWMNHTpUVatWtaw4AACAsqJQp/+2bdumunXrasGCBTp//rzOnz+vBQsWyN/fX9u2bbO6RgAAgFKvUEeqIiIiNGDAAL366qtydnaWJGVlZempp55SRESE9u/fb2mRAAAApV2hjlQdP35czzzzjBmoJMnZ2VlRUVE6fvy4ZcUBAACUFYUKVa1btzavpfq9w4cPq0WLFn+6KAAAgLIm36f/vvrqK/O/R44cqaefflrHjx9Xu3btJEk7d+7U4sWLNWPGDOurBAAAKOXyHapatmwpm80mwzDMZWPHjs017uGHH9aAAQOsqQ4AAKCMyHeoOnHiRFHWAQAAUKblO1T5+fkVZR0AAABlWqFv/nnmzBl9/vnnOnv2rLKzsx3WjRw58k8XBgAAUJYUKlQtX75cTzzxhFxdXVWtWjXZbDZznc1mI1QBAIBbTqFC1fPPP69JkyZp/PjxcnIq1F0ZAAAAbiqFSkRXr17VwIEDCVQAAAD/r1CpKDw8XGvWrLG6FgAAgDKrUKf/pk+frnvvvVexsbFq1qyZXFxcHNbPnTvXkuIAAADKikKHqo0bN6phw4aSlOtCdQAAgFtNoULVnDlztHTpUg0ZMsTicgAAAMqmQl1TZbfb1aFDB6trAQAAKLMKFaqefvppLVy40OpaAAAAyqxCnf7bvXu3Nm/erHXr1qlJkya5LlT/4IMPLCkOAACgrChUqPL09NRf//pXq2sBAAAoswoVqpYtW2Z1HQAAAGUat0QHAACwQKGOVPn7+1/3flTffPNNoQsCAAAoiwoVqkaNGuXwOCMjQ/v27VNsbKzGjBljRV0AAABlSqFC1dNPP53n8sWLF2vPnj1/qiAAAICyyNJrqnr27Kl//etfVk4JAABQJlgaqt5//31VrVrVyikBAADKhEKd/mvVqpXDheqGYSg5OVk//PCDXnnlFcuKAwAAKCsKFar69OnjEKqcnJxUo0YNdenSRY0aNbKsOAAAgLKiUKEqOjra4jIAAADKtgKFKicnp+ven0qSbDabMjMz/1RRAAAAZU2BQtWHH354zXUJCQlasGCBsrOz/3RRAAAAZU2BQlWfPn1yLTt69KjGjRunjz/+WIMGDdLUqVMtKw4AAKCsKPQtFc6cOaNhw4apWbNmyszMVFJSklasWCE/Pz8r6wMAACgTChyqLl68qGeffVb169fXwYMHtWnTJn388cdq2rRpUdQHAABQJhTo9N+sWbM0c+ZMeXt765///GeepwMBAABuRQUKVePGjZO7u7vq16+vFStWaMWKFXmO++CDDywpDgAAoKwoUKh69NFHb3hLBQAAgFtRgULV8uXLi6gMAACAss3SP6gMAABwqyJUAQAAWIBQBQAAYAFCFQAAgAUIVQAAABYgVAEAAFiAUAUAAGABQhUAAIAFCFUAAAAWIFQBAABYgFAFAABgAUIVAACABQhVAAAAFiBUAQAAWKBMhaoZM2bIZrNp1KhR5rJffvlFERERqlatmipWrKh+/fopJSXFYbvTp0+rV69eKl++vGrWrKkxY8YoMzPTYczWrVvVunVr2e121a9fX8uXL8+1/8WLF6tu3bpyc3NTUFCQdu/eXRRPEwAAlEFlJlR98cUX+sc//qHmzZs7LB89erQ+/vhjrVmzRp9++qnOnDmjv/71r+b6rKws9erVS+np6dqxY4dWrFih5cuXa9KkSeaYEydOqFevXrrrrruUlJSkUaNG6fHHH9fGjRvNMe+++66ioqI0efJk7d27Vy1atFBoaKjOnj1b9E8eAACUemUiVF2+fFmDBg3S66+/ripVqpjLL168qDfffFNz587V3XffrTZt2mjZsmXasWOHdu7cKUmKi4vToUOH9M4776hly5bq2bOnpk2bpsWLFys9PV2StGTJEvn7+2vOnDkKCAhQZGSkHnjgAc2bN8/c19y5czVs2DANHTpUjRs31pIlS1S+fHktXbq0eJsBAABKpXIlXUB+REREqFevXgoJCdELL7xgLk9MTFRGRoZCQkLMZY0aNdJtt92mhIQEtWvXTgkJCWrWrJm8vLzMMaGhoRoxYoQOHjyoVq1aKSEhwWGOnDE5pxnT09OVmJio8ePHm+udnJwUEhKihISEa9adlpamtLQ083FqaqokKSMjQxkZGYVrRh5y5rI7GZbNmdf8+K0X9KRo0efiQZ+LB33Oze5s/edVzmdgUfQ5v3OW+lC1evVq7d27V1988UWudcnJyXJ1dZWnp6fDci8vLyUnJ5tjfh+octbnrLvemNTUVP388886f/68srKy8hxz5MiRa9Y+ffp0TZkyJdfyuLg4lS9f/prbFda0wGzL55SkDRs2FMm8ZVl8fHxJl3BLoM/Fgz4XD/r8m1lti27uoujz1atX8zWuVIeqb7/9Vk8//bTi4+Pl5uZW0uUU2Pjx4xUVFWU+Tk1Nla+vr7p37y4PDw/L9pORkaH4+Hg9v8dJadk2y+bNcSA61PI5y6qcXnfr1k0uLi4lXc5Niz4XD/pcPOhzbk2jN954UAHZnQxNC8wukj7nnGm6kVIdqhITE3X27Fm1bt3aXJaVlaVt27Zp0aJF2rhxo9LT03XhwgWHo1UpKSny9vaWJHl7e+f6ll7OtwN/P+aP3xhMSUmRh4eH3N3d5ezsLGdn5zzH5MyRF7vdLrvdnmu5i4tLkfxipWXblJZlfajiH4Hciuo1hCP6XDzoc/Ggz78pis+qHEXR5/zOV6ovVO/atav279+vpKQk8ycwMFCDBg0y/9vFxUWbNm0ytzl69KhOnz6t4OBgSVJwcLD279/v8C29+Ph4eXh4qHHjxuaY38+RMyZnDldXV7Vp08ZhTHZ2tjZt2mSOAQAAt7ZSfaSqUqVKatq0qcOyChUqqFq1auby8PBwRUVFqWrVqvLw8NDf/vY3BQcHq127dpKk7t27q3Hjxho8eLBmzZql5ORkTZw4UREREeZRpCeffFKLFi3S2LFj9dhjj2nz5s167733tH79enO/UVFRCgsLU2BgoNq2bauYmBhduXJFQ4cOLaZuAACA0qxUh6r8mDdvnpycnNSvXz+lpaUpNDRUr7zyirne2dlZ69at04gRIxQcHKwKFSooLCxMU6dONcf4+/tr/fr1Gj16tObPn686derojTfeUGjob9cSDRgwQD/88IMmTZqk5ORktWzZUrGxsbkuXgcAALemMheqtm7d6vDYzc1Nixcv1uLFi6+5jZ+f3w2/wdalSxft27fvumMiIyMVGRmZ71oBAMCto1RfUwUAAFBWEKoAAAAsQKgCAACwAKEKAADAAoQqAAAACxCqAAAALECoAgAAsAChCgAAwAKEKgAAAAsQqgAAACxAqAIAALAAoQoAAMAChCoAAAALEKoAAAAsQKgCAACwAKEKAADAAoQqAAAACxCqAAAALECoAgAAsAChCgAAwAKEKgAAAAsQqgAAACxAqAIAALAAoQoAAMAChCoAAAALEKoAAAAsQKgCAACwAKEKAADAAoQqAAAACxCqAAAALECoAgAAsAChCgAAwAKEKgAAAAsQqgAAACxAqAIAALAAoQoAAMAChCoAAAALEKoAAAAsQKgCAACwAKEKAADAAoQqAAAACxCqAAAALECoAgAAsAChCgAAwAKEKgAAAAsQqgAAACxAqAIAALAAoQoAAMAChCoAAAALEKoAAAAsQKgCAACwAKEKAADAAoQqAAAACxCqAAAALECoAgAAsAChCgAAwAKEKgAAAAuU6lA1ffp0/eUvf1GlSpVUs2ZN9e3bV0ePHnUY88svvygiIkLVqlVTxYoV1a9fP6WkpDiMOX36tHr16qXy5curZs2aGjNmjDIzMx3GbN26Va1bt5bdblf9+vW1fPnyXPUsXrxYdevWlZubm4KCgrR7927LnzMAACibSnWo+vTTTxUREaGdO3cqPj5eGRkZ6t69u65cuWKOGT16tD7++GOtWbNGn376qc6cOaO//vWv5vqsrCz16tVL6enp2rFjh1asWKHly5dr0qRJ5pgTJ06oV69euuuuu5SUlKRRo0bp8ccf18aNG80x7777rqKiojR58mTt3btXLVq0UGhoqM6ePVs8zQAAAKVauZIu4HpiY2MdHi9fvlw1a9ZUYmKi7rzzTl28eFFvvvmmVq1apbvvvluStGzZMgUEBGjnzp1q166d4uLidOjQIX3yySfy8vJSy5YtNW3aND377LOKjo6Wq6urlixZIn9/f82ZM0eSFBAQoM8//1zz5s1TaGioJGnu3LkaNmyYhg4dKklasmSJ1q9fr6VLl2rcuHHF2BUAAFAalepQ9UcXL16UJFWtWlWSlJiYqIyMDIWEhJhjGjVqpNtuu00JCQlq166dEhIS1KxZM3l5eZljQkNDNWLECB08eFCtWrVSQkKCwxw5Y0aNGiVJSk9PV2JiosaPH2+ud3JyUkhIiBISEq5Zb1pamtLS0szHqampkqSMjAxlZGQUsgu55cxldzIsmzOv+fFbL+hJ0aLPxYM+Fw/6nJvd2frPq5zPwKLoc37nLDOhKjs7W6NGjVKHDh3UtGlTSVJycrJcXV3l6enpMNbLy0vJycnmmN8Hqpz1OeuuNyY1NVU///yzzp8/r6ysrDzHHDly5Jo1T58+XVOmTMm1PC4uTuXLl8/Hsy6YaYHZls8pSRs2bCiSecuy+Pj4ki7hlkCfiwd9Lh70+Tez2hbd3EXR56tXr+ZrXJkJVRERETpw4IA+//zzki4l38aPH6+oqCjzcWpqqnx9fdW9e3d5eHhYtp+MjAzFx8fr+T1OSsu2WTZvjgPRoZbPWVbl9Lpbt25ycXEp6XJuWvS5eNDn4kGfc2savfHGgwrI7mRoWmB2kfQ550zTjZSJUBUZGal169Zp27ZtqlOnjrnc29tb6enpunDhgsPRqpSUFHl7e5tj/vgtvZxvB/5+zB+/MZiSkiIPDw+5u7vL2dlZzs7OeY7JmSMvdrtddrs913IXF5ci+cVKy7YpLcv6UMU/ArkV1WsIR/S5eNDn4kGff1MUn1U5iqLP+Z2vVH/7zzAMRUZG6sMPP9TmzZvl7+/vsL5NmzZycXHRpk2bzGVHjx7V6dOnFRwcLEkKDg7W/v37Hb6lFx8fLw8PDzVu3Ngc8/s5csbkzOHq6qo2bdo4jMnOztamTZvMMQAA4NZWqo9URUREaNWqVfr3v/+tSpUqmddAVa5cWe7u7qpcubLCw8MVFRWlqlWrysPDQ3/7298UHBysdu3aSZK6d++uxo0ba/DgwZo1a5aSk5M1ceJERUREmEeRnnzySS1atEhjx47VY489ps2bN+u9997T+vXrzVqioqIUFhamwMBAtW3bVjExMbpy5Yr5bUAAAHBrK9Wh6tVXX5UkdenSxWH5smXLNGTIEEnSvHnz5OTkpH79+iktLU2hoaF65ZVXzLHOzs5at26dRowYoeDgYFWoUEFhYWGaOnWqOcbf31/r16/X6NGjNX/+fNWpU0dvvPGGeTsFSRowYIB++OEHTZo0ScnJyWrZsqViY2NzXbwOAABuTaU6VBnGjb9y6ebmpsWLF2vx4sXXHOPn53fDb7B16dJF+/btu+6YyMhIRUZG3rAmAABw6ynV11QBAACUFYQqAAAACxCqAAAALECoAgAAsAChCgAAwAKEKgAAAAsQqgAAACxAqAIAALAAoQoAAMAChCoAAAALEKoAAAAsQKgCAACwAKEKAADAAoQqAAAACxCqAAAALECoAgAAsAChCgAAwAKEKgAAAAsQqgAAACxAqAIAALAAoQoAAMAChCoAAAALEKoAAAAsQKgCAACwAKEKAADAAoQqAAAACxCqAAAALECoAgAAsAChCgAAwAKEKgAAAAsQqgAAACxAqAIAALAAoQoAAMAChCoAAAALEKoAAAAsQKgCAACwAKEKAADAAoQqAAAACxCqAAAALECoAgAAsAChCgAAwAKEKgAAAAsQqgAAACxAqAIAALAAoQoAAMAChCoAAAALEKoAAAAsQKgCAACwAKEKAADAAoQqAAAACxCqAAAALECoAgAAsAChCgAAwAKEKgAAAAsQqgAAACxAqAIAALAAoQoAAMAChKoCWrx4serWrSs3NzcFBQVp9+7dJV0SAAAoBQhVBfDuu+8qKipKkydP1t69e9WiRQuFhobq7NmzJV0aAAAoYYSqApg7d66GDRumoUOHqnHjxlqyZInKly+vpUuXlnRpAACghBGq8ik9PV2JiYkKCQkxlzk5OSkkJEQJCQklWBkAACgNypV0AWXFjz/+qKysLHl5eTks9/Ly0pEjR/LcJi0tTWlpaebjixcvSpLOnTunjIwMy2rLyMjQ1atXVS7DSVnZNsvmzfHTTz9ZPmdZldPrn376SS4uLiVdzk2LPhcP+lw86HNu5TKvWD9ntqGrV7OLpM+XLl2SJBmGcf0aLN0rHEyfPl1TpkzJtdzf378Eqim86nNKugIAAG7s4SKe/9KlS6pcufI11xOq8ql69epydnZWSkqKw/KUlBR5e3vnuc348eMVFRVlPs7Ozta5c+dUrVo12WzWHVFKTU2Vr6+vvv32W3l4eFg2L3Kj18WDPhcP+lw86HPxKMo+G4ahS5cuycfH57rjCFX55OrqqjZt2mjTpk3q27evpF9D0qZNmxQZGZnnNna7XXa73WGZp6dnkdXo4eHBL2wxodfFgz4XD/pcPOhz8SiqPl/vCFUOQlUBREVFKSwsTIGBgWrbtq1iYmJ05coVDR06tKRLAwAAJYxQVQADBgzQDz/8oEmTJik5OVktW7ZUbGxsrovXAQDArYdQVUCRkZHXPN1XUux2uyZPnpzrVCOsR6+LB30uHvS5eNDn4lEa+mwzbvT9QAAAANwQN/8EAACwAKEKAADAAoQqAAAACxCqAAAALECoKiMWL16sunXrys3NTUFBQdq9e/d1x69Zs0aNGjWSm5ubmjVrpg0bNhRTpWVfQXr9+uuvq1OnTqpSpYqqVKmikJCQG742+FVB39M5Vq9eLZvNZt6EF9dX0D5fuHBBERERqlWrlux2u+644w7+/ciHgvY5JiZGDRs2lLu7u3x9fTV69Gj98ssvxVRt2bRt2zb17t1bPj4+stlsWrt27Q232bp1q1q3bi273a769etr+fLlRVukgVJv9erVhqurq7F06VLj4MGDxrBhwwxPT08jJSUlz/Hbt283nJ2djVmzZhmHDh0yJk6caLi4uBj79+8v5srLnoL2+uGHHzYWL15s7Nu3zzh8+LAxZMgQo3LlysZ3331XzJWXLQXtc44TJ04YtWvXNjp16mT06dOneIotwwra57S0NCMwMNC45557jM8//9w4ceKEsXXrViMpKamYKy9bCtrnlStXGna73Vi5cqVx4sQJY+PGjUatWrWM0aNHF3PlZcuGDRuM5557zvjggw8MScaHH3543fHffPONUb58eSMqKso4dOiQsXDhQsPZ2dmIjY0tshoJVWVA27ZtjYiICPNxVlaW4ePjY0yfPj3P8Q8++KDRq1cvh2VBQUHGE088UaR13gwK2us/yszMNCpVqmSsWLGiqEq8KRSmz5mZmUb79u2NN954wwgLCyNU5UNB+/zqq68at99+u5Genl5cJd4UCtrniIgI4+6773ZYFhUVZXTo0KFI67yZ5CdUjR071mjSpInDsgEDBhihoaFFVhen/0q59PR0JSYmKiQkxFzm5OSkkJAQJSQk5LlNQkKCw3hJCg0NveZ4/Kowvf6jq1evKiMjQ1WrVi2qMsu8wvZ56tSpqlmzpsLDw4ujzDKvMH3+6KOPFBwcrIiICHl5ealp06Z66aWXlJWVVVxllzmF6XP79u2VmJhoniL85ptvtGHDBt1zzz3FUvOtoiQ+C7mjein3448/KisrK9efwvHy8tKRI0fy3CY5OTnP8cnJyUVW582gML3+o2effVY+Pj65fpHxm8L0+fPPP9ebb76ppKSkYqjw5lCYPn/zzTfavHmzBg0apA0bNuj48eN66qmnlJGRocmTJxdH2WVOYfr88MMP68cff1THjh1lGIYyMzP15JNPasKECcVR8i3jWp+Fqamp+vnnn+Xu7m75PjlSBVhkxowZWr16tT788EO5ubmVdDk3jUuXLmnw4MF6/fXXVb169ZIu56aWnZ2tmjVr6rXXXlObNm00YMAAPffcc1qyZElJl3ZT2bp1q1566SW98sor2rt3rz744AOtX79e06ZNK+nS8CdxpKqUq169upydnZWSkuKwPCUlRd7e3nlu4+3tXaDx+FVhep3j5Zdf1owZM/TJJ5+oefPmRVlmmVfQPv/3v//VyZMn1bt3b3NZdna2JKlcuXI6evSo6tWrV7RFl0GFeT/XqlVLLi4ucnZ2NpcFBAQoOTlZ6enpcnV1LdKay6LC9Pn555/X4MGD9fjjj0uSmjVrpitXrmj48OF67rnn5OTE8Q4rXOuz0MPDo0iOUkkcqSr1XF1d1aZNG23atMlclp2drU2bNik4ODjPbYKDgx3GS1J8fPw1x+NXhem1JM2aNUvTpk1TbGysAgMDi6PUMq2gfW7UqJH279+vpKQk8+e+++7TXXfdpaSkJPn6+hZn+WVGYd7PHTp00PHjx83QKklff/21atWqRaC6hsL0+erVq7mCU06QNfhzvJYpkc/CIrsEHpZZvXq1YbfbjeXLlxuHDh0yhg8fbnh6ehrJycmGYRjG4MGDjXHjxpnjt2/fbpQrV854+eWXjcOHDxuTJ0/mlgr5VNBez5gxw3B1dTXef/9943//+5/5c+nSpZJ6CmVCQfv8R3z7L38K2ufTp08blSpVMiIjI42jR48a69atM2rWrGm88MILJfUUyoSC9nny5MlGpUqVjH/+85/GN998Y8TFxRn16tUzHnzwwZJ6CmXCpUuXjH379hn79u0zJBlz58419u3bZ5w6dcowDMMYN26cMXjwYHN8zi0VxowZYxw+fNhYvHgxt1TArxYuXGjcdttthqurq9G2bVtj586d5rrOnTsbYWFhDuPfe+8944477jBcXV2NJk2aGOvXry/misuugvTaz8/PkJTrZ/LkycVfeBlT0Pf07xGq8q+gfd6xY4cRFBRk2O124/bbbzdefPFFIzMzs5irLnsK0ueMjAwjOjraqFevnuHm5mb4+voaTz31lHH+/PniL7wM2bJlS57/3ub0NiwszOjcuXOubVq2bGm4uroat99+u7Fs2bIirdFmGBxrBAAA+LO4pgoAAMAChCoAAAALEKoAAAAsQKgCAACwAKEKAADAAoQqAAAACxCqAAAALECoAgAAsAChCkCZNmTIENlsNtlsNrm4uMjf319jx47VL7/8UtKlAbjFlCvpAgDgz+rRo4eWLVumjIwMJSYmKiwsTDabTTNnzizp0gDcQjhSBaDMs9vt8vb2lq+vr/r27auQkBDFx8dLkrKzszV9+nT5+/vL3d1dLVq00Pvvv29ue/78eQ0aNEg1atSQu7u7GjRooGXLlkmSTp48KZvNptWrV6t9+/Zyc3NT06ZN9emnnzrs/9NPP1Xbtm1lt9tVq1YtjRs3TpmZmeb6Ll26aOTIkRo7dqyqVq0qb29vRUdHm+sNw1B0dLRuu+022e12+fj4aOTIkeb6tLQ0/f3vf1ft2rVVoUIFBQUFaevWreb6U6dOqXfv3qpSpYoqVKigJk2aaMOGDVa2GEA+cKQKwE3lwIED2rFjh/z8/CRJ06dP1zvvvKMlS5aoQYMG2rZtmx555BHVqFFDnTt31vPPP69Dhw7pP//5j6pXr67jx4/r559/dphzzJgxiomJUePGjTV37lz17t1bJ06cULVq1fT999/rnnvu0ZAhQ/TWW2/pyJEjGjZsmNzc3ByC04oVKxQVFaVdu3YpISFBQ4YMUYcOHdStWzf961//0rx587R69Wo1adJEycnJ+vLLL81tIyMjdejQIa1evVo+Pj768MMP1aNHD+3fv18NGjRQRESE0tPTtW3bNlWoUEGHDh1SxYoVi6XfAH6nSP9cMwAUsbCwMMPZ2dmoUKGCYbfbDUmGk5OT8f777xu//PKLUb58eWPHjh0O24SHhxsPPfSQYRiG0bt3b2Po0KF5zn3ixAlDkjFjxgxzWUZGhlGnTh1j5syZhmEYxoQJE4yGDRsa2dnZ5pjFixcbFStWNLKysgzDMIzOnTsbHTt2dJj7L3/5i/Hss88ahmEYc+bMMe644w4jPT09Vw2nTp0ynJ2dje+//95hedeuXY3x48cbhmEYzZo1M6Kjo2/cLABFiiNVAMq8u+66S6+++qquXLmiefPmqVy5curXr58OHjyoq1evqlu3bg7j09PT1apVK0nSiBEj1K9fP+3du1fdu3dX37591b59e4fxwcHB5n+XK1dOgYGBOnz4sCTp8OHDCg4Ols1mM8d06NBBly9f1nfffafbbrtNktS8eXOHOWvVqqWzZ89Kkvr376+YmBjdfvvt6tGjh+655x717t1b5cqV0/79+5WVlaU77rjDYfu0tDRVq1ZNkjRy5EiNGDFCcXFxCgkJUb9+/XLtD0DRI1QBKPMqVKig+vXrS5KWLl2qFi1a6M0331TTpk0lSevXr1ft2rUdtrHb7ZKknj176tSpU9qwYYPi4+PVtWtXRURE6OWXX7a0RhcXF4fHNptN2dnZkiRfX18dPXpUn3zyieLj4/XUU09p9uzZ+vTTT3X58mU5OzsrMTFRzs7ODnPknOJ7/PHHFRoaqvXr1ysuLk7Tp0/XnDlz9Le//c3S5wDg+rhQHcBNxcnJSRMmTNDEiRPVuHFj2e12nT59WvXr13f48fX1NbepUaOGwsLC9M477ygmJkavvfaaw5w7d+40/zszM1OJiYkKCAiQJAUEBCghIUGGYZhjtm/frkqVKqlOnTr5rtvd3V29e/fWggULtHXrViUkJGj//v1q1aqVsrKydPbs2VzPwdvb29ze19dXTz75pD744AM988wzev311wvcOwB/DkeqANx0+vfvrzFjxugf//iH/v73v2v06NHKzs5Wx44ddfHiRW3fvl0eHh4KCwvTpEmT1KZNGzVp0kRpaWlat26dGZhyLF68WA0aNFBAQIDmzZun8+fP67HHHpMkPfXUU4qJidHf/vY3RUZG6ujRo5o8ebKioqLk5JS//29dvny5srKyFBQUpPLly+udd96Ru7u7/Pz8VK1aNQ0aNEiPPvqo5syZo1atWumHH37Qpk2b1Lx5c/Xq1UujRo1Sz549dccdd+j8+fPasmVLrucAoOgRqgDcdMqVK6fIyEjNmjVLJ06cUI0aNTR9+nR988038vT0VOvWrTVhwgRJkqurq8aPH6+TJ0/K3d1dnTp10urVqx3mmzFjhmbMmKGkpCTVr19fH330kapXry5Jql27tjZs2KAxY8aoRYsWqlq1qsLDwzVx4sR81+vp6akZM2YoKipKWVlZatasmT7++GPzmqlly5bphRde0DPPPKPvv/9e1atXV7t27XTvvfdKkrKyshQREaHvvvtOHh4e6tGjh+bNm2dFKwEUgM34/TFrAIDp5MmT8vf31759+9SyZcuSLgdAKcc1VQAAABYgVAEAAFiA038AAAAW4EgVAACABQhVAAAAFiBUAQAAWIBQBQAAYAFCFQAAgAUIVQAAABYgVAEAAFiAUAUAAGABQhUAAIAF/g80BOTjLA2fOgAAAABJRU5ErkJggg==",
      "text/plain": [
       "<Figure size 640x480 with 1 Axes>"
      ]
     },
     "metadata": {},
     "output_type": "display_data"
    }
   ],
   "source": [
    "import matplotlib.pyplot as plt\n",
    "\n",
    "# draw a histogram of the age column\n",
    "(resc_data['correct']-1).hist(bins=20)\n",
    "\n",
    "# add labels and title\n",
    "plt.xlabel('Responses')\n",
    "plt.ylabel('Number')\n",
    "plt.title('Distribution of Responses')\n",
    "plt.savefig('../4-figs/distribution_math2.png')\n"
<<<<<<< HEAD
   ],
   "outputs": [
    {
     "data": {
      "text/plain": [
       "<Figure size 640x480 with 1 Axes>"
      ],
      "image/png": "iVBORw0KGgoAAAANSUhEUgAAAlYAAAHFCAYAAAAwv7dvAAAAOnRFWHRTb2Z0d2FyZQBNYXRwbG90bGliIHZlcnNpb24zLjEwLjAsIGh0dHBzOi8vbWF0cGxvdGxpYi5vcmcvlHJYcgAAAAlwSFlzAAAPYQAAD2EBqD+naQAAUbJJREFUeJzt3X1YVHX+P/7nAMNwE4zcxM0kKJaRiqlBItgGpoAmUFmLG+0kfYxsMZGALHNTzFVWVLQwrdTET2C0pbR5szhjmUriHconUX9qeb+CmCIo6DDC+f3hxfl6BBXozODo83FdXNuc85r3eZ8Xwjz33KEQBEEAEREREf1hVp09ASIiIqJ7BYMVERERkUwYrIiIiIhkwmBFREREJBMGKyIiIiKZMFgRERERyYTBioiIiEgmDFZEREREMmGwIiIiIpIJgxWRhcjNzYVCoRC/7Ozs4OXlhSFDhiAzMxNVVVUt3pORkQGFQtGu7dTX1yMjIwM//fRTu97X2ra6d++O6Ojodo1zJytXrsSCBQtaXadQKJCRkSHr9uT2ww8/ICgoCI6OjlAoFPjuu+9arTt+/Ljk+21lZQUXFxcMHToUOp3OvJMmojZjsCKyMMuXL0dJSQn0ej0++eQT9O/fH7Nnz0avXr2wceNGSe3rr7+OkpKSdo1fX1+P6dOntztYdWRbHXG7YFVSUoLXX3/d5HPoKEEQEBcXB6VSie+//x4lJSUICwu77XsmTJiAkpISbN26FXPnzsWRI0fw7LPPYsuWLWaaNRG1h01nT4CI2icgIABBQUHi6xdffBFvv/02nnrqKYwaNQpHjhyBp6cnAKBr167o2rWrSedTX18PBwcHs2zrTgYNGtSp27+TM2fO4MKFC3jhhRcwdOjQNr3H19dX3K/BgwejZ8+eCAsLw7Jly/D000+bcrpE1AE8YkV0D/D19cW8efNw6dIlfPbZZ+Ly1k7P/fjjjwgPD4ebmxvs7e3h6+uLF198EfX19Th+/DgefPBBAMD06dPF01AJCQmS8fbs2YOXXnoJLi4uePjhh2+5rWaFhYV4/PHHYWdnhx49euDjjz+WrG8+zXn8+HHJ8p9++gkKhUI8ehYeHo5169bhxIkTktNkzVo7FVheXo7nnnsOLi4usLOzQ//+/bFixYpWt/PVV19hypQp0Gg0cHZ2xrBhw3Do0KFbN/4GxcXFGDp0KJycnODg4IDQ0FCsW7dOXJ+RkSEGz3fffRcKhQLdu3dv09g3ag7VZ8+elSyvrKzEuHHj0LVrV9ja2sLPzw/Tp0/HtWvXJHWLFy9Gv3798MADD8DJyQmPPfYY3n//fXF98/dCr9fjtddeg6urKxwdHRETE4OjR4+2mM8XX3yBfv36wc7ODq6urnjhhRdw8OBBSU1CQgIeeOAB/Prrr3j22WfxwAMPwMfHB2lpaTAYDO2an5z7SmQKDFZE94hnn30W1tbWtz1FdPz4cYwcORK2trb44osvUFRUhH/+859wdHREQ0MDvL29UVRUBAAYO3YsSkpKUFJSgg8++EAyzqhRo/DII4/gm2++waeffnrbeZWVlSElJQVvv/02CgsLERoaiokTJ2Lu3Lnt3sdFixZh8ODB8PLyEud2u9OPhw4dQmhoKPbv34+PP/4Yq1evRu/evZGQkICsrKwW9e+//z5OnDiBpUuX4vPPP8eRI0cQExODxsbG285r8+bNeOaZZ1BTU4Nly5bhq6++gpOTE2JiYvD1118DuH6qdPXq1QD+3+m9wsLCdvfg2LFjAIBHH31UXFZZWYmBAwdiw4YNmDp1Kv7zn/9g7NixyMzMRGJiolhXUFCApKQkhIWFobCwEN999x3efvtt1NXVtdjO2LFjYWVlJZ563blzJ8LDw3Hx4kWxJjMzE2PHjkWfPn2wevVqfPTRR/jll18QEhKCI0eOSMYzGo2IjY3F0KFD8e9//xv/8z//g/nz52P27Nntmp8p9pVIVgIRWYTly5cLAIRdu3bdssbT01Po1auX+HratGnCjT/m3377rQBAKCsru+UY586dEwAI06ZNa7GuebypU6fect2NunXrJigUihbbi4iIEJydnYW6ujrJvh07dkxSt2nTJgGAsGnTJnHZyJEjhW7durU695vn/Ze//EVQqVTCyZMnJXUjRowQHBwchIsXL0q28+yzz0rq/vWvfwkAhJKSkla312zQoEGCh4eHcOnSJXHZtWvXhICAAKFr165CU1OTIAiCcOzYMQGAMGfOnNuOd2Pt7NmzBaPRKFy9elUoKysTQkJCBG9vb0mvxo0bJzzwwAPCiRMnJGPMnTtXACDs379fEARBeOutt4QuXbrcdrvN34sXXnhBsvznn38WAAj/+Mc/BEEQhOrqasHe3r5Fz06ePCmoVCohPj5eXDZmzBgBgPCvf/1LUvvss88K/v7+4uu2zE/OfSUyBR6xIrqHCIJw2/X9+/eHra0t3njjDaxYsaLVUztt8eKLL7a5tk+fPujXr59kWXx8PGpra7Fnz54Obb+tfvzxRwwdOhQ+Pj6S5QkJCaivr29xtCs2Nlby+vHHHwcAnDhx4pbbqKurw44dO/DSSy/hgQceEJdbW1tDq9Xi9OnTbT6d2Jp3330XSqVSPI1ZXl6ONWvWSE4jrl27FkOGDIFGo8G1a9fErxEjRgC4fkQNAAYOHIiLFy/i5Zdfxr///W/8/vvvt9zuK6+8InkdGhqKbt26YdOmTQCu3yhw5coV8TRxMx8fHzzzzDP44YcfJMsVCgViYmIkyx5//HFJb9syP1PsK5GcGKyI7hF1dXU4f/48NBrNLWsefvhhbNy4ER4eHhg/fjwefvhhPPzww/joo4/atS1vb+8213p5ed1y2fnz59u13fY6f/58q3Nt7tHN23dzc5O8VqlUAIArV67cchvV1dUQBKFd22mPiRMnYteuXSguLsbcuXNhNBrx3HPPScY8e/Ys1qxZA6VSKfnq06cPAIihQqvV4osvvsCJEyfw4osvwsPDA8HBwdDr9S22e6vvW/N2m//3Vvt98z47ODjAzs5OskylUuHq1avi67bMzxT7SiQnBiuie8S6devQ2NiI8PDw29b96U9/wpo1a1BTU4Pt27cjJCQEKSkpKCgoaPO22vNsrMrKylsuaw4yzR+4N1/I/EePMri5uaGioqLF8jNnzgAA3N3d/9D4AODi4gIrKyuTbadr164ICgrC4MGDkZaWhqVLl+K///0vpk2bJta4u7sjMjISu3btavVr7NixYu1rr72Gbdu2oaamBuvWrYMgCIiOjm5xVO5W37fm71nz/95qvzu6z3eanyn2lUhODFZE94CTJ08iPT0darUa48aNa9N7rK2tERwcjE8++QQAxNNybTlK0x779+/H//3f/0mWrVy5Ek5OTnjiiScAQDyt9csvv0jqvv/++xbjqVSqNs9t6NCh+PHHH8WA0+x///d/4eDgIMvjGRwdHREcHIzVq1dL5tXU1IS8vDx07dpVcqH5H/XKK68gPDwcS5YsEQNCdHQ0ysvL8fDDDyMoKKjFV2tHMR0dHTFixAhMmTIFDQ0N2L9/v2R9fn6+5PW2bdtw4sQJMbiHhITA3t4eeXl5krrTp0+Lp2D/iFvNzxT7SiQnPseKyMKUl5eL15VUVVVh69atWL58OaytrVFYWCg+LqE1n376KX788UeMHDkSvr6+uHr1Kr744gsAwLBhwwAATk5O6NatG/79739j6NChcHV1hbu7e4ceDQBcPy0UGxuLjIwMeHt7Iy8vD3q9HrNnz4aDgwMA4Mknn4S/vz/S09Nx7do1uLi4oLCwEMXFxS3G69u3L1avXo3FixcjMDAQVlZWkud63WjatGniNTlTp06Fq6sr8vPzsW7dOmRlZUGtVndon26WmZmJiIgIDBkyBOnp6bC1tcWiRYtQXl6Or776qt1Pv7+T2bNnIzg4GDNmzMDSpUvx4YcfQq/XIzQ0FMnJyfD398fVq1dx/PhxrF+/Hp9++im6du2KxMRE2NvbY/DgwfD29kZlZSUyMzOhVqvx5JNPSraxe/duvP766/jzn/+MU6dOYcqUKXjooYeQlJQEAOjSpQs++OADvP/++3j11Vfx8ssv4/z585g+fTrs7OwkR9Taqi3zM8W+EsmqUy+dJ6I2a75bq/nL1tZW8PDwEMLCwoRZs2YJVVVVLd5z8516JSUlwgsvvCB069ZNUKlUgpubmxAWFiZ8//33kvdt3LhRGDBggKBSqQQAwpgxYyTjnTt37o7bEoTrdwWOHDlS+Pbbb4U+ffoItra2Qvfu3YXs7OwW7z98+LAQGRkpODs7Cw8++KAwYcIEYd26dS3uCrxw4YLw0ksvCV26dBEUCoVkm2jlbsZ9+/YJMTExglqtFmxtbYV+/foJy5cvl9Q03xX4zTffSJY335l3c31rtm7dKjzzzDOCo6OjYG9vLwwaNEhYs2ZNq+O1567AW9X++c9/FmxsbIRff/1VEITrd3MmJycLfn5+glKpFFxdXYXAwEBhypQpwuXLlwVBEIQVK1YIQ4YMETw9PQVbW1tBo9EIcXFxwi+//CKO2/zvTKfTCVqtVujSpYt499+RI0dazGPp0qXC448/Ltja2gpqtVp47rnnxDvzmo0ZM0ZwdHRs8d6b/820ZX5y7iuRKSgE4Q63ERER0X0jNzcXr732Gnbt2nXLI4FEdGu8xoqIiIhIJgxWRERERDLhqUAiIiIimfCIFREREZFMGKyIiIiIZMJgRURERCQTPiDUzJqamnDmzBk4OTnJ/tBAIiIiMg1BEHDp0iVoNBpYWd36uBSDlZmdOXMGPj4+nT0NIiIi6oBTp06ha9eut1zPYGVmTk5OAK5/Y5ydnWUb12g0QqfTITIyEkqlUrZxSYp9Ng/22XzYa/Ngn83DlH2ura2Fj4+P+Dl+KwxWZtZ8+s/Z2Vn2YOXg4ABnZ2f+0JoQ+2we7LP5sNfmwT6bhzn6fKfLeHjxOhEREZFMGKyIiIiIZMJgRURERCQTBisiIiIimTBYEREREcmkU4PVli1bEBMTA41GA4VCge++++6WtePGjYNCocCCBQskyw0GAyZMmAB3d3c4OjoiNjYWp0+fltRUV1dDq9VCrVZDrVZDq9Xi4sWLkpqTJ08iJiYGjo6OcHd3R3JyMhoaGiQ1+/btQ1hYGOzt7fHQQw/hww8/BP+GNRERETXr1GBVV1eHfv36YeHChbet++6777Bjxw5oNJoW61JSUlBYWIiCggIUFxfj8uXLiI6ORmNjo1gTHx+PsrIyFBUVoaioCGVlZdBqteL6xsZGjBw5EnV1dSguLkZBQQFWrVqFtLQ0saa2thYRERHQaDTYtWsXcnJyMHfuXGRnZ8vQCSIiIroXdOpzrEaMGIERI0bctua///0v3nrrLWzYsAEjR46UrKupqcGyZcvw5ZdfYtiwYQCAvLw8+Pj4YOPGjYiKisLBgwdRVFSE7du3Izg4GACwZMkShISE4NChQ/D394dOp8OBAwdw6tQpMbzNmzcPCQkJmDlzJpydnZGfn4+rV68iNzcXKpUKAQEBOHz4MLKzs5Gamso/T0NERER39wNCm5qaoNVq8c4776BPnz4t1peWlsJoNCIyMlJcptFoEBAQgG3btiEqKgolJSVQq9ViqAKAQYMGQa1WY9u2bfD390dJSQkCAgIkR8SioqJgMBhQWlqKIUOGoKSkBGFhYVCpVJKayZMn4/jx4/Dz82t1HwwGAwwGg/i6trYWwPWHmBmNxo435ybNY8k5JrXEPpsH+2w+7LV5sM/mYco+t3XMuzpYzZ49GzY2NkhOTm51fWVlJWxtbeHi4iJZ7unpicrKSrHGw8OjxXs9PDwkNZ6enpL1Li4usLW1ldR07969xXaa190qWGVmZmL69Oktlut0Ojg4OLT6nj9Cr9fLPia1xD6bB/tsPuy1ebDP5mGKPtfX17ep7q4NVqWlpfjoo4+wZ8+edp9mEwRB8p7W3i9HTfOF67eb3+TJk5Gamiq+bv5bQ5GRkbL/SRu9Xo+IiAj+uQQTYp/Ng302H/baPNhn8zBln5vPON3JXRustm7diqqqKvj6+orLGhsbkZaWhgULFuD48ePw8vJCQ0MDqqurJUetqqqqEBoaCgDw8vLC2bNnW4x/7tw58YiTl5cXduzYIVlfXV0No9EoqWk+enXjdgC0ONp1I5VKJTl92EypVJrkh8tU45IU+2we7LP5sNfmwT6bhyn63Nbx7trnWGm1Wvzyyy8oKysTvzQaDd555x1s2LABABAYGAilUik55FdRUYHy8nIxWIWEhKCmpgY7d+4Ua3bs2IGamhpJTXl5OSoqKsQanU4HlUqFwMBAsWbLli2SRzDodDpoNJoWpwiJiIjo/tSpR6wuX76MX3/9VXx97NgxlJWVwdXVFb6+vnBzc5PUK5VKeHl5wd/fHwCgVqsxduxYpKWlwc3NDa6urkhPT0ffvn3FuwR79eqF4cOHIzExEZ999hkA4I033kB0dLQ4TmRkJHr37g2tVos5c+bgwoULSE9PR2Jioni6Lj4+HtOnT0dCQgLef/99HDlyBLNmzcLUqVN5RyAREREB6ORgtXv3bgwZMkR83Xwt0pgxY5Cbm9umMebPnw8bGxvExcXhypUrGDp0KHJzc2FtbS3W5OfnIzk5Wbx7MDY2VvLsLGtra6xbtw5JSUkYPHgw7O3tER8fj7lz54o1arUaer0e48ePR1BQEFxcXJCamiq5foqIiIjub50arMLDw9v15PLjx4+3WGZnZ4ecnBzk5OTc8n2urq7Iy8u77di+vr5Yu3btbWv69u2LLVu2tGmunSUgYwMMjfIfQTv+z5F3LiIiIrrP3bXXWBERERFZGgYrIiIiIpkwWBERERHJhMGKiIiISCYMVkREREQyYbAiIiIikgmDFREREZFMGKyIiIiIZMJgRURERCQTBisiIiIimTBYEREREcmEwYqIiIhIJgxWRERERDJhsCIiIiKSCYMVERERkUwYrIiIiIhkwmBFREREJBMGKyIiIiKZMFgRERERyYTBioiIiEgmDFZEREREMmGwIiIiIpIJgxURERGRTBisiIiIiGTCYEVEREQkEwYrIiIiIpkwWBERERHJhMGKiIiISCYMVkREREQyYbAiIiIikgmDFREREZFMGKyIiIiIZMJgRURERCQTBisiIiIimTBYEREREcmEwYqIiIhIJgxWRERERDJhsCIiIiKSCYMVERERkUwYrIiIiIhk0qnBasuWLYiJiYFGo4FCocB3330nrjMajXj33XfRt29fODo6QqPR4NVXX8WZM2ckYxgMBkyYMAHu7u5wdHREbGwsTp8+Lamprq6GVquFWq2GWq2GVqvFxYsXJTUnT55ETEwMHB0d4e7ujuTkZDQ0NEhq9u3bh7CwMNjb2+Ohhx7Chx9+CEEQZO0JERERWa5ODVZ1dXXo168fFi5c2GJdfX099uzZgw8++AB79uzB6tWrcfjwYcTGxkrqUlJSUFhYiIKCAhQXF+Py5cuIjo5GY2OjWBMfH4+ysjIUFRWhqKgIZWVl0Gq14vrGxkaMHDkSdXV1KC4uRkFBAVatWoW0tDSxpra2FhEREdBoNNi1axdycnIwd+5cZGdnm6AzREREZIlsOnPjI0aMwIgRI1pdp1arodfrJctycnIwcOBAnDx5Er6+vqipqcGyZcvw5ZdfYtiwYQCAvLw8+Pj4YOPGjYiKisLBgwdRVFSE7du3Izg4GACwZMkShISE4NChQ/D394dOp8OBAwdw6tQpaDQaAMC8efOQkJCAmTNnwtnZGfn5+bh69Spyc3OhUqkQEBCAw4cPIzs7G6mpqVAoFCbsFBEREVmCTg1W7VVTUwOFQoEuXboAAEpLS2E0GhEZGSnWaDQaBAQEYNu2bYiKikJJSQnUarUYqgBg0KBBUKvV2LZtG/z9/VFSUoKAgAAxVAFAVFQUDAYDSktLMWTIEJSUlCAsLAwqlUpSM3nyZBw/fhx+fn6tztlgMMBgMIiva2trAVw/1Wk0GmXpS/N4AKCyMs2pSTnnasma+8B+mBb7bD7stXmwz+Zhyj63dUyLCVZXr17Fe++9h/j4eDg7OwMAKisrYWtrCxcXF0mtp6cnKisrxRoPD48W43l4eEhqPD09JetdXFxga2srqenevXuL7TSvu1WwyszMxPTp01ss1+l0cHBwuNNut9uMoCbZxwSA9evXm2RcS3Xz0VQyDfbZfNhr82CfzcMUfa6vr29TnUUEK6PRiL/85S9oamrCokWL7lgvCILk1Fxrp+nkqGm+cP12pwEnT56M1NRU8XVtbS18fHwQGRkpBkQ5GI1G6PV6fLDbCoYm+U9LlmdEyT6mJWruc0REBJRKZWdP557FPpsPe20e7LN5mLLPzWec7uSuD1ZGoxFxcXE4duwYfvzxR0kY8fLyQkNDA6qrqyVHraqqqhAaGirWnD17tsW4586dE484eXl5YceOHZL11dXVMBqNkprmo1c3bgdAi6NdN1KpVJLTh82USqVJfrgMTQoYGuUPVvxFIGWq7x9Jsc/mw16bB/tsHqboc1vHu6ufY9Ucqo4cOYKNGzfCzc1Nsj4wMBBKpVJyyK+iogLl5eVisAoJCUFNTQ127twp1uzYsQM1NTWSmvLyclRUVIg1Op0OKpUKgYGBYs2WLVskj2DQ6XTQaDQtThESERHR/alTg9Xly5dRVlaGsrIyAMCxY8dQVlaGkydP4tq1a3jppZewe/du5Ofno7GxEZWVlaisrBTDjVqtxtixY5GWloYffvgBe/fuxV//+lf07dtXvEuwV69eGD58OBITE7F9+3Zs374diYmJiI6Ohr+/PwAgMjISvXv3hlarxd69e/HDDz8gPT0diYmJ4hGy+Ph4qFQqJCQkoLy8HIWFhZg1axbvCCQiIiJRp54K3L17N4YMGSK+br4WacyYMcjIyMD3338PAOjfv7/kfZs2bUJ4eDgAYP78+bCxsUFcXByuXLmCoUOHIjc3F9bW1mJ9fn4+kpOTxbsHY2NjJc/Osra2xrp165CUlITBgwfD3t4e8fHxmDt3rljT/PiH8ePHIygoCC4uLkhNTZVcP0VERET3t04NVuHh4bd9cnlbnmpuZ2eHnJwc5OTk3LLG1dUVeXl5tx3H19cXa9euvW1N3759sWXLljvOiYiIiO5Pd/U1VkRERESWhMGKiIiISCYMVkREREQyYbAiIiIikgmDFREREZFMGKyIiIiIZMJgRURERCQTBisiIiIimTBYEREREcmEwYqIiIhIJgxWRERERDJhsCIiIiKSCYMVERERkUxsOnsCREREdH/p/t46k4yrshaQNdAkQ7cZj1gRERERyYTBioiIiEgmDFZEREREMmGwIiIiIpIJgxURERGRTBisiIiIiGTCYEVEREQkEwYrIiIiIpkwWBERERHJhMGKiIiISCYMVkREREQyYbAiIiIikgmDFREREZFMGKyIiIiIZMJgRURERCQTBisiIiIimTBYEREREcmEwYqIiIhIJgxWRERERDJhsCIiIiKSCYMVERERkUwYrIiIiIhkwmBFREREJBMGKyIiIiKZMFgRERERyYTBioiIiEgmnRqstmzZgpiYGGg0GigUCnz33XeS9YIgICMjAxqNBvb29ggPD8f+/fslNQaDARMmTIC7uzscHR0RGxuL06dPS2qqq6uh1WqhVquhVquh1Wpx8eJFSc3JkycRExMDR0dHuLu7Izk5GQ0NDZKaffv2ISwsDPb29njooYfw4YcfQhAE2fpBRERElq1Tg1VdXR369euHhQsXtro+KysL2dnZWLhwIXbt2gUvLy9ERETg0qVLYk1KSgoKCwtRUFCA4uJiXL58GdHR0WhsbBRr4uPjUVZWhqKiIhQVFaGsrAxarVZc39jYiJEjR6Kurg7FxcUoKCjAqlWrkJaWJtbU1tYiIiICGo0Gu3btQk5ODubOnYvs7GwTdIaIiIgskU1nbnzEiBEYMWJEq+sEQcCCBQswZcoUjBo1CgCwYsUKeHp6YuXKlRg3bhxqamqwbNkyfPnllxg2bBgAIC8vDz4+Pti4cSOioqJw8OBBFBUVYfv27QgODgYALFmyBCEhITh06BD8/f2h0+lw4MABnDp1ChqNBgAwb948JCQkYObMmXB2dkZ+fj6uXr2K3NxcqFQqBAQE4PDhw8jOzkZqaioUCoUZOkZERER3s7v2Gqtjx46hsrISkZGR4jKVSoWwsDBs27YNAFBaWgqj0Sip0Wg0CAgIEGtKSkqgVqvFUAUAgwYNglqtltQEBASIoQoAoqKiYDAYUFpaKtaEhYVBpVJJas6cOYPjx4/L3wAiIiKyOJ16xOp2KisrAQCenp6S5Z6enjhx4oRYY2trCxcXlxY1ze+vrKyEh4dHi/E9PDwkNTdvx8XFBba2tpKa7t27t9hO8zo/P79W98NgMMBgMIiva2trAQBGoxFGo/EWe99+zWOprExzzZecc7VkzX1gP0yLfTYf9to82GcplbVpPquaPwNN0ee2jnnXBqtmN59iEwThjqfdbq5prV6OmuYL1283n8zMTEyfPr3Fcp1OBwcHh9vsRcfMCGqSfUwAWL9+vUnGtVR6vb6zp3BfYJ/Nh702D/b5uqyBph3fFH2ur69vU91dG6y8vLwAXD8a5O3tLS6vqqoSjxR5eXmhoaEB1dXVkqNWVVVVCA0NFWvOnj3bYvxz585JxtmxY4dkfXV1NYxGo6Sm+ejVjdsBWh5Vu9HkyZORmpoqvq6trYWPjw8iIyPh7Ox8hy60ndFohF6vxwe7rWBokv96r/KMKNnHtETNfY6IiIBSqezs6dyz2GfzYa/Ng32WCsjYYJJxVVYCZgQ1maTPzWec7uSuDVZ+fn7w8vKCXq/HgAEDAAANDQ3YvHkzZs+eDQAIDAyEUqmEXq9HXFwcAKCiogLl5eXIysoCAISEhKCmpgY7d+7EwIHXI/KOHTtQU1Mjhq+QkBDMnDkTFRUVYojT6XRQqVQIDAwUa95//300NDTA1tZWrNFoNC1OEd5IpVJJrstqplQqTfLDZWhSwNAof7DiLwIpU33/SIp9Nh/22jzY5+tM8Tl1I1P0ua3jderF65cvX0ZZWRnKysoAXL9gvaysDCdPnoRCoUBKSgpmzZqFwsJClJeXIyEhAQ4ODoiPjwcAqNVqjB07Fmlpafjhhx+wd+9e/PWvf0Xfvn3FuwR79eqF4cOHIzExEdu3b8f27duRmJiI6Oho+Pv7AwAiIyPRu3dvaLVa7N27Fz/88APS09ORmJgoHlWKj4+HSqVCQkICysvLUVhYiFmzZvGOQCIiIhJ16hGr3bt3Y8iQIeLr5lNmY8aMQW5uLiZNmoQrV64gKSkJ1dXVCA4Ohk6ng5OTk/ie+fPnw8bGBnFxcbhy5QqGDh2K3NxcWFtbizX5+flITk4W7x6MjY2VPDvL2toa69atQ1JSEgYPHgx7e3vEx8dj7ty5Yo1arYZer8f48eMRFBQEFxcXpKamSk7zERER0f2tU4NVeHj4bZ9crlAokJGRgYyMjFvW2NnZIScnBzk5ObescXV1RV5e3m3n4uvri7Vr1962pm/fvtiyZctta4iIiOj+ddc+x4qIiIjI0jBYEREREcmEwYqIiIhIJgxWRERERDJhsCIiIiKSCYMVERERkUwYrIiIiIhkwmBFREREJBMGKyIiIiKZMFgRERERyYTBioiIiEgmDFZEREREMmGwIiIiIpIJgxURERGRTBisiIiIiGTCYEVEREQkEwYrIiIiIpkwWBERERHJhMGKiIiISCYMVkREREQyYbAiIiIikgmDFREREZFMGKyIiIiIZMJgRURERCQTBisiIiIimTBYEREREcmEwYqIiIhIJgxWRERERDJhsCIiIiKSCYMVERERkUwYrIiIiIhkwmBFREREJBMGKyIiIiKZMFgRERERyYTBioiIiEgmDFZEREREMmGwIiIiIpIJgxURERGRTBisiIiIiGTS7mBlNBoxZMgQHD582BTzISIiIrJY7Q5WSqUS5eXlUCgUppiPxLVr1/D3v/8dfn5+sLe3R48ePfDhhx+iqalJrBEEARkZGdBoNLC3t0d4eDj2798vGcdgMGDChAlwd3eHo6MjYmNjcfr0aUlNdXU1tFot1Go11Go1tFotLl68KKk5efIkYmJi4OjoCHd3dyQnJ6OhocFk+09ERESWpUOnAl999VUsW7ZM7rm0MHv2bHz66adYuHAhDh48iKysLMyZMwc5OTliTVZWFrKzs7Fw4ULs2rULXl5eiIiIwKVLl8SalJQUFBYWoqCgAMXFxbh8+TKio6PR2Ngo1sTHx6OsrAxFRUUoKipCWVkZtFqtuL6xsREjR45EXV0diouLUVBQgFWrViEtLc3kfSAiIiLLYNORNzU0NGDp0qXQ6/UICgqCo6OjZH12drYskyspKcFzzz2HkSNHAgC6d++Or776Crt37wZw/WjVggULMGXKFIwaNQoAsGLFCnh6emLlypUYN24campqsGzZMnz55ZcYNmwYACAvLw8+Pj7YuHEjoqKicPDgQRQVFWH79u0IDg4GACxZsgQhISE4dOgQ/P39odPpcODAAZw6dQoajQYAMG/ePCQkJGDmzJlwdnaWZZ+JiIjIcnXoiFV5eTmeeOIJODs74/Dhw9i7d6/4VVZWJtvknnrqKfzwww/i9Vz/93//h+LiYjz77LMAgGPHjqGyshKRkZHie1QqFcLCwrBt2zYAQGlpKYxGo6RGo9EgICBArCkpKYFarRZDFQAMGjQIarVaUhMQECCGKgCIioqCwWBAaWmpbPtMRERElqtDR6w2bdok9zxa9e6776KmpgaPPfYYrK2t0djYiJkzZ+Lll18GAFRWVgIAPD09Je/z9PTEiRMnxBpbW1u4uLi0qGl+f2VlJTw8PFps38PDQ1Jz83ZcXFxga2sr1rTGYDDAYDCIr2trawFcvwnAaDTeuQlt1DyWykqQbczWxr/fNfeB/TAt9tl82GvzYJ+lVNam+axq/gw0RZ/bOmaHglWzX3/9Fb/99huefvpp2NvbQxAEWS9q//rrr5GXl4eVK1eiT58+KCsrQ0pKCjQaDcaMGSPW3bzNtszj5prW6jtSc7PMzExMnz69xXKdTgcHB4fbzrEjZgQ13bmoA9avX2+ScS2VXq/v7CncF9hn82GvzYN9vi5roGnHN0Wf6+vr21TXoWB1/vx5xMXFYdOmTVAoFDhy5Ah69OiB119/HV26dMG8efM6MmwL77zzDt577z385S9/AQD07dsXJ06cQGZmJsaMGQMvLy8A148meXt7i++rqqoSjy55eXmhoaEB1dXVkqNWVVVVCA0NFWvOnj3bYvvnzp2TjLNjxw7J+urqahiNxhZHsm40efJkpKamiq9ra2vh4+ODyMhIWa/LMhqN0Ov1+GC3FQxN8t+xWZ4RJfuYlqi5zxEREVAqlZ09nXsW+2w+7LV5sM9SARkbTDKuykrAjKAmk/S5+YzTnXQoWL399ttQKpU4efIkevXqJS4fPXo03n77bdmCVX19PayspJeBWVtbi49b8PPzg5eXF/R6PQYMGADg+oX1mzdvxuzZswEAgYGBUCqV0Ov1iIuLAwBUVFSgvLwcWVlZAICQkBDU1NRg586dGDjweozesWMHampqxPAVEhKCmTNnoqKiQgxxOp0OKpUKgYGBt9wHlUoFlUrVYrlSqTTJD5ehSQFDo/zBir8IpEz1/SMp9tl82GvzYJ+vM8Xn1I1M0ee2jtehYKXT6bBhwwZ07dpVsrxnz57itU1yiImJwcyZM+Hr64s+ffpg7969yM7Oxv/8z/8AuH5qLiUlBbNmzULPnj3Rs2dPzJo1Cw4ODoiPjwcAqNVqjB07FmlpaXBzc4OrqyvS09PRt29f8S7BXr16Yfjw4UhMTMRnn30GAHjjjTcQHR0Nf39/AEBkZCR69+4NrVaLOXPm4MKFC0hPT0diYiLvCCQiIiIAHQxWdXV1rV4f9Pvvv7d6dKajcnJy8MEHHyApKQlVVVXQaDQYN24cpk6dKtZMmjQJV65cQVJSEqqrqxEcHAydTgcnJyexZv78+bCxsUFcXByuXLmCoUOHIjc3F9bW1mJNfn4+kpOTxbsHY2NjsXDhQnG9tbU11q1bh6SkJAwePBj29vaIj4/H3LlzZdtfIiIismwdClZPP/00/vd//xczZswAcP3IUVNTE+bMmYMhQ4bINjknJycsWLAACxYsuGWNQqFARkYGMjIyblljZ2eHnJwcyYNFb+bq6oq8vLzbzsfX1xdr166907SJiIjoPtWhYDVnzhyEh4dj9+7daGhowKRJk7B//35cuHABP//8s9xzJCIiIrIIHXpAaO/evfHLL79g4MCBiIiIQF1dHUaNGoW9e/fi4YcflnuORERERBahw8+x8vLyavX5TERERET3qw4Hq+rqaixbtgwHDx6EQqFAr1698Nprr8HV1VXO+RERERFZjA6dCty8eTP8/Pzw8ccfo7q6GhcuXMDHH38MPz8/bN68We45EhEREVmEDh2xGj9+POLi4rB48WLxkQWNjY1ISkrC+PHjUV5eLuskiYiIiCxBh45Y/fbbb0hLS5M8B8ra2hqpqan47bffZJscERERkSXpULB64okncPDgwRbLDx48iP79+//RORERERFZpDafCvzll1/E/05OTsbEiRPx66+/YtCgQQCA7du345NPPsE///lP+WdJREREZAHaHKz69+8PhUIBQRDEZZMmTWpRFx8fj9GjR8szOyIiIiIL0uZgdezYMVPOg4iIiMjitTlYdevWzZTzICIiIrJ4HX5A6H//+1/8/PPPqKqqQlNTk2RdcnLyH54YERERkaXpULBavnw53nzzTdja2sLNzQ0KhUJcp1AoGKyIiIjovtShYDV16lRMnToVkydPhpVVh57YQERERHTP6VAqqq+vx1/+8heGKiIiIqIbdCgZjR07Ft98843ccyEiIiKyaB06FZiZmYno6GgUFRWhb9++UCqVkvXZ2dmyTI6IiIjIknQoWM2aNQsbNmyAv78/ALS4eJ2IiIjoftShYJWdnY0vvvgCCQkJMk+HiIiIyHJ16BorlUqFwYMHyz0XIiIiIovWoWA1ceJE5OTkyD0XIiIiIovWoVOBO3fuxI8//oi1a9eiT58+LS5eX716tSyTIyIiIrIkHQpWXbp0wahRo+SeCxEREZFF6/CftCEiIiIiKT46nYiIiEgmHTpi5efnd9vnVR09erTDEyIiIiKyVB0KVikpKZLXRqMRe/fuRVFREd555x055kVERERkcToUrCZOnNjq8k8++QS7d+/+QxMiIiIislSyXmM1YsQIrFq1Ss4hiYiIiCyGrMHq22+/haurq5xDEhEREVmMDp0KHDBggOTidUEQUFlZiXPnzmHRokWyTY6IiIjIknQoWD333HOSYGVlZYUHH3wQ4eHheOyxx2SbHBEREZEl6VCwysjIkHkaRERERJavXcHKysrqts+vAgCFQoFr1679oUkRERERWaJ2BavCwsJbrtu2bRtycnIgCMIfnhQRERGRJWpXsHruuedaLPv//r//D5MnT8aaNWvwyiuvYMaMGbJNjoiIiMiSdPhxC2fOnEFiYiIef/xxXLt2DWVlZVixYgV8fX3lnB8RERGRxWh3sKqpqcG7776LRx55BPv378cPP/yANWvWICAgwBTzIyIiIrIY7ToVmJWVhdmzZ8PLywtfffVVq6cGiYiIiO5X7Tpi9d577+Hq1at45JFHsGLFCowaNarVLzn997//xV//+le4ubnBwcEB/fv3R2lpqbheEARkZGRAo9HA3t4e4eHh2L9/v2QMg8GACRMmwN3dHY6OjoiNjcXp06clNdXV1dBqtVCr1VCr1dBqtbh48aKk5uTJk4iJiYGjoyPc3d2RnJyMhoYGWfeXiIiILFe7jli9+uqrd3zcgpyqq6sxePBgDBkyBP/5z3/g4eGB3377DV26dBFrsrKykJ2djdzcXDz66KP4xz/+gYiICBw6dAhOTk4AgJSUFKxZswYFBQVwc3NDWloaoqOjUVpaCmtrawBAfHw8Tp8+jaKiIgDAG2+8Aa1WizVr1gAAGhsbMXLkSDz44IMoLi7G+fPnMWbMGAiCgJycHLP1hIiIiO5e7QpWubm5JppG62bPng0fHx8sX75cXNa9e3fxvwVBwIIFCzBlyhTxSNmKFSvg6emJlStXYty4caipqcGyZcvw5ZdfYtiwYQCAvLw8+Pj4YOPGjYiKisLBgwdRVFSE7du3Izg4GACwZMkShISE4NChQ/D394dOp8OBAwdw6tQpaDQaAMC8efOQkJCAmTNnwtnZ2UxdISIioruVrH+EWW7ff/89goKC8Oc//xkeHh4YMGAAlixZIq4/duwYKisrERkZKS5TqVQICwvDtm3bAAClpaUwGo2SGo1Gg4CAALGmpKQEarVaDFUAMGjQIKjVaklNQECAGKoAICoqCgaDQXJqkoiIiO5fHfqTNuZy9OhRLF68GKmpqXj//fexc+dOJCcnQ6VS4dVXX0VlZSUAwNPTU/I+T09PnDhxAgBQWVkJW1tbuLi4tKhpfn9lZSU8PDxabN/Dw0NSc/N2XFxcYGtrK9a0xmAwwGAwiK9ra2sBAEajEUajsU19aIvmsVRWpnlAq5xztWTNfWA/TIt9Nh/22jzYZymVtWk+q5o/A03R57aOeVcHq6amJgQFBWHWrFkAgAEDBmD//v1YvHgxXn31VbHu5uu+BEG447VgN9e0Vt+RmptlZmZi+vTpLZbrdDo4ODjcdo4dMSOoSfYxAWD9+vUmGddS6fX6zp7CfYF9Nh/22jzY5+uyBpp2fFP0ub6+vk11d3Ww8vb2Ru/evSXLevXqhVWrVgEAvLy8AFw/muTt7S3WVFVViUeXvLy80NDQgOrqaslRq6qqKoSGhoo1Z8+ebbH9c+fOScbZsWOHZH11dTWMRmOLI1k3mjx5MlJTU8XXtbW18PHxQWRkpKzXZRmNRuj1enyw2wqGJvlvMCjPiJJ9TEvU3OeIiAgolcrOns49i302H/baPNhnqYCMDSYZV2UlYEZQk0n63HzG6U7u6mA1ePBgHDp0SLLs8OHD6NatGwDAz88PXl5e0Ov1GDBgAACgoaEBmzdvxuzZswEAgYGBUCqV0Ov1iIuLAwBUVFSgvLwcWVlZAICQkBDU1NRg586dGDjweozesWMHampqxPAVEhKCmTNnoqKiQgxxOp0OKpUKgYGBt9wHlUoFlUrVYrlSqTTJD5ehSQFDo/zBir8IpEz1/SMp9tl82GvzYJ+vM8Xn1I1M0ee2jndXB6u3334boaGhmDVrFuLi4rBz5058/vnn+PzzzwFcPzWXkpKCWbNmoWfPnujZsydmzZoFBwcHxMfHAwDUajXGjh2LtLQ0uLm5wdXVFenp6ejbt694l2CvXr0wfPhwJCYm4rPPPgNw/XEL0dHR8Pf3BwBERkaid+/e0Gq1mDNnDi5cuID09HQkJibyjkAiIiICcJcHqyeffBKFhYWYPHkyPvzwQ/j5+WHBggV45ZVXxJpJkybhypUrSEpKQnV1NYKDg6HT6cRnWAHA/PnzYWNjg7i4OFy5cgVDhw5Fbm6u+AwrAMjPz0dycrJ492BsbCwWLlworre2tsa6deuQlJSEwYMHw97eHvHx8Zg7d64ZOkFERESW4K4OVgAQHR2N6OjoW65XKBTIyMhARkbGLWvs7OyQk5Nz2wd5urq6Ii8v77Zz8fX1xdq1a+84ZyIiIro/3dXPsSIiIiKyJAxWRERERDJhsCIiIiKSCYMVERERkUwYrIiIiIhkwmBFREREJBMGKyIiIiKZMFgRERERyYTBioiIiEgmDFZEREREMmGwIiIiIpIJgxURERGRTBisiIiIiGTCYEVEREQkEwYrIiIiIpkwWBERERHJhMGKiIiISCYMVkREREQyYbAiIiIikgmDFREREZFMGKyIiIiIZMJgRURERCQTBisiIiIimTBYEREREcmEwYqIiIhIJgxWRERERDJhsCIiIiKSCYMVERERkUwYrIiIiIhkwmBFREREJBMGKyIiIiKZMFgRERERyYTBioiIiEgmDFZEREREMmGwIiIiIpIJgxURERGRTBisiIiIiGTCYEVEREQkEwYrIiIiIpkwWBERERHJxKKCVWZmJhQKBVJSUsRlgiAgIyMDGo0G9vb2CA8Px/79+yXvMxgMmDBhAtzd3eHo6IjY2FicPn1aUlNdXQ2tVgu1Wg21Wg2tVouLFy9Kak6ePImYmBg4OjrC3d0dycnJaGhoMNXuEhERkYWxmGC1a9cufP7553j88ccly7OyspCdnY2FCxdi165d8PLyQkREBC5duiTWpKSkoLCwEAUFBSguLsbly5cRHR2NxsZGsSY+Ph5lZWUoKipCUVERysrKoNVqxfWNjY0YOXIk6urqUFxcjIKCAqxatQppaWmm33kiIiKyCBYRrC5fvoxXXnkFS5YsgYuLi7hcEAQsWLAAU6ZMwahRoxAQEIAVK1agvr4eK1euBADU1NRg2bJlmDdvHoYNG4YBAwYgLy8P+/btw8aNGwEABw8eRFFREZYuXYqQkBCEhIRgyZIlWLt2LQ4dOgQA0Ol0OHDgAPLy8jBgwAAMGzYM8+bNw5IlS1BbW2v+phAREdFdxyKC1fjx4zFy5EgMGzZMsvzYsWOorKxEZGSkuEylUiEsLAzbtm0DAJSWlsJoNEpqNBoNAgICxJqSkhKo1WoEBweLNYMGDYJarZbUBAQEQKPRiDVRUVEwGAwoLS2Vf6eJiIjI4th09gTupKCgAHv27MGuXbtarKusrAQAeHp6SpZ7enrixIkTYo2tra3kSFdzTfP7Kysr4eHh0WJ8Dw8PSc3N23FxcYGtra1Y0xqDwQCDwSC+bj66ZTQaYTQab/m+9moeS2UlyDZma+Pf75r7wH6YFvtsPuy1ebDPUipr03xWNX8GmqLPbR3zrg5Wp06dwsSJE6HT6WBnZ3fLOoVCIXktCEKLZTe7uaa1+o7U3CwzMxPTp09vsVyn08HBweG2c+yIGUFNso8JAOvXrzfJuJZKr9d39hTuC+yz+bDX5sE+X5c10LTjm6LP9fX1baq7q4NVaWkpqqqqEBgYKC5rbGzEli1bsHDhQvH6p8rKSnh7e4s1VVVV4tElLy8vNDQ0oLq6WnLUqqqqCqGhoWLN2bNnW2z/3LlzknF27NghWV9dXQ2j0djiSNaNJk+ejNTUVPF1bW0tfHx8EBkZCWdn5zb34k6MRiP0ej0+2G0FQ9PtQ2VHlGdEyT6mJWruc0REBJRKZWdP557FPpsPe20e7LNUQMYGk4yrshIwI6jJJH1u6/XUd3WwGjp0KPbt2ydZ9tprr+Gxxx7Du+++ix49esDLywt6vR4DBgwAADQ0NGDz5s2YPXs2ACAwMBBKpRJ6vR5xcXEAgIqKCpSXlyMrKwsAEBISgpqaGuzcuRMDB16P0Tt27EBNTY0YvkJCQjBz5kxUVFSIIU6n00GlUkmC381UKhVUKlWL5Uql0iQ/XIYmBQyN8gcr/iKQMtX3j6TYZ/Nhr82Dfb7OFJ9TNzJFn9s63l0drJycnBAQECBZ5ujoCDc3N3F5SkoKZs2ahZ49e6Jnz56YNWsWHBwcEB8fDwBQq9UYO3Ys0tLS4ObmBldXV6Snp6Nv377ixfC9evXC8OHDkZiYiM8++wwA8MYbbyA6Ohr+/v4AgMjISPTu3RtarRZz5szBhQsXkJ6ejsTERFmPPBEREZHluquDVVtMmjQJV65cQVJSEqqrqxEcHAydTgcnJyexZv78+bCxsUFcXByuXLmCoUOHIjc3F9bW1mJNfn4+kpOTxbsHY2NjsXDhQnG9tbU11q1bh6SkJAwePBj29vaIj4/H3LlzzbezREREdFezuGD1008/SV4rFApkZGQgIyPjlu+xs7NDTk4OcnJyblnj6uqKvLy8227b19cXa9eubc90iYiI6D5iEc+xIiIiIrIEDFZEREREMmGwIiIiIpIJgxURERGRTBisiIiIiGTCYEVEREQkEwYrIiIiIpkwWBERERHJhMGKiIiISCYMVkREREQyYbAiIiIikgmDFREREZFMGKyIiIiIZMJgRURERCQTBisiIiIimTBYEREREcmEwYqIiIhIJgxWRERERDJhsCIiIiKSCYMVERERkUwYrIiIiIhkwmBFREREJBMGKyIiIiKZMFgRERERyYTBioiIiEgmDFZEREREMmGwIiIiIpIJgxURERGRTBisiIiIiGTCYEVEREQkEwYrIiIiIpkwWBERERHJhMGKiIiISCYMVkREREQyYbAiIiIikgmDFREREZFMGKyIiIiIZMJgRURERCQTBisiIiIimTBYEREREcnkrg5WmZmZePLJJ+Hk5AQPDw88//zzOHTokKRGEARkZGRAo9HA3t4e4eHh2L9/v6TGYDBgwoQJcHd3h6OjI2JjY3H69GlJTXV1NbRaLdRqNdRqNbRaLS5evCipOXnyJGJiYuDo6Ah3d3ckJyejoaHBJPtORERElueuDlabN2/G+PHjsX37duj1ely7dg2RkZGoq6sTa7KyspCdnY2FCxdi165d8PLyQkREBC5duiTWpKSkoLCwEAUFBSguLsbly5cRHR2NxsZGsSY+Ph5lZWUoKipCUVERysrKoNVqxfWNjY0YOXIk6urqUFxcjIKCAqxatQppaWnmaQYRERHd9Ww6ewK3U1RUJHm9fPlyeHh4oLS0FE8//TQEQcCCBQswZcoUjBo1CgCwYsUKeHp6YuXKlRg3bhxqamqwbNkyfPnllxg2bBgAIC8vDz4+Pti4cSOioqJw8OBBFBUVYfv27QgODgYALFmyBCEhITh06BD8/f2h0+lw4MABnDp1ChqNBgAwb948JCQkYObMmXB2djZjZ4iIiOhudFcfsbpZTU0NAMDV1RUAcOzYMVRWViIyMlKsUalUCAsLw7Zt2wAApaWlMBqNkhqNRoOAgACxpqSkBGq1WgxVADBo0CCo1WpJTUBAgBiqACAqKgoGgwGlpaUm2mMiIiKyJHf1EasbCYKA1NRUPPXUUwgICAAAVFZWAgA8PT0ltZ6enjhx4oRYY2trCxcXlxY1ze+vrKyEh4dHi216eHhIam7ejouLC2xtbcWa1hgMBhgMBvF1bW0tAMBoNMJoNN55x9uoeSyVlSDbmK2Nf79r7gP7YVrss/mw1+bBPkuprE3zWdX8GWiKPrd1TIsJVm+99RZ++eUXFBcXt1inUCgkrwVBaLHsZjfXtFbfkZqbZWZmYvr06S2W63Q6ODg43HaOHTEjqEn2MQFg/fr1JhnXUun1+s6ewn2BfTYf9to82OfrsgaadnxT9Lm+vr5NdRYRrCZMmIDvv/8eW7ZsQdeuXcXlXl5eAK4fTfL29haXV1VViUeXvLy80NDQgOrqaslRq6qqKoSGhoo1Z8+ebbHdc+fOScbZsWOHZH11dTWMRmOLI1k3mjx5MlJTU8XXtbW18PHxQWRkpKzXZRmNRuj1enyw2wqGptuHyo4oz4iSfUxL1NzniIgIKJXKzp7OPYt9Nh/22jzYZ6mAjA0mGVdlJWBGUJNJ+tx8xulO7upgJQgCJkyYgMLCQvz000/w8/OTrPfz84OXlxf0ej0GDBgAAGhoaMDmzZsxe/ZsAEBgYCCUSiX0ej3i4uIAABUVFSgvL0dWVhYAICQkBDU1Ndi5cycGDrweo3fs2IGamhoxfIWEhGDmzJmoqKgQQ5xOp4NKpUJgYOAt90GlUkGlUrVYrlQqTfLDZWhSwNAof7DiLwIpU33/SIp9Nh/22jzY5+tM8Tl1I1P0ua3j3dXBavz48Vi5ciX+/e9/w8nJSbyWSa1Ww97eHgqFAikpKZg1axZ69uyJnj17YtasWXBwcEB8fLxYO3bsWKSlpcHNzQ2urq5IT09H3759xbsEe/XqheHDhyMxMRGfffYZAOCNN95AdHQ0/P39AQCRkZHo3bs3tFot5syZgwsXLiA9PR2JiYm8I5CIiIgA3OXBavHixQCA8PBwyfLly5cjISEBADBp0iRcuXIFSUlJqK6uRnBwMHQ6HZycnMT6+fPnw8bGBnFxcbhy5QqGDh2K3NxcWFtbizX5+flITk4W7x6MjY3FwoULxfXW1tZYt24dkpKSMHjwYNjb2yM+Ph5z58410d4TERGRpbmrg5Ug3PmuAYVCgYyMDGRkZNyyxs7ODjk5OcjJyblljaurK/Ly8m67LV9fX6xdu/aOcyIiIqL7k0U9x4qIiIjobsZgRURERCQTBisiIiIimTBYEREREcmEwYqIiIhIJgxWRERERDJhsCIiIiKSCYMVERERkUwYrIiIiIhkwmBFREREJBMGKyIiIiKZMFgRERERyYTBioiIiEgmDFZEREREMmGwIiIiIpIJgxURERGRTBisiIiIiGTCYEVEREQkEwYrIiIiIpkwWBERERHJhMGKiIiISCYMVkREREQyYbAiIiIikgmDFREREZFMGKyIiIiIZMJgRURERCQTBisiIiIimTBYEREREcmEwYqIiIhIJgxWRERERDJhsCIiIiKSCYMVERERkUwYrIiIiIhkwmBFREREJBMGKyIiIiKZMFgRERERyYTBioiIiEgmDFZEREREMmGwIiIiIpIJgxURERGRTBisOmDRokXw8/ODnZ0dAgMDsXXr1s6eEhEREd0FGKza6euvv0ZKSgqmTJmCvXv34k9/+hNGjBiBkydPdvbUiIiIqJMxWLVTdnY2xo4di9dffx29evXCggUL4OPjg8WLF3f21IiIiKiTMVi1Q0NDA0pLSxEZGSlZHhkZiW3btnXSrIiIiOhuYdPZE7Akv//+OxobG+Hp6SlZ7unpicrKylbfYzAYYDAYxNc1NTUAgAsXLsBoNMo2N6PRiPr6etgYrdDYpJBt3Gbnz5+XfUxL1Nzn8+fPQ6lUdvZ07lnss/mw1+bBPkvZXKszzbhNAurrm0zS50uXLgEABEG4/Rxk3ep9QqGQBhdBEFosa5aZmYnp06e3WO7n52eSuZmK+7zOngEREdGdxZt4/EuXLkGtVt9yPYNVO7i7u8Pa2rrF0amqqqoWR7GaTZ48GampqeLrpqYmXLhwAW5ubrcMYx1RW1sLHx8fnDp1Cs7OzrKNS1Lss3mwz+bDXpsH+2wepuyzIAi4dOkSNBrNbesYrNrB1tYWgYGB0Ov1eOGFF8Tler0ezz33XKvvUalUUKlUkmVdunQx2RydnZ35Q2sG7LN5sM/mw16bB/tsHqbq8+2OVDVjsGqn1NRUaLVaBAUFISQkBJ9//jlOnjyJN998s7OnRkRERJ2MwaqdRo8ejfPnz+PDDz9ERUUFAgICsH79enTr1q2zp0ZERESdjMGqA5KSkpCUlNTZ05BQqVSYNm1ai9OOJC/22TzYZ/Nhr82DfTaPu6HPCuFO9w0SERERUZvwAaFEREREMmGwIiIiIpIJgxURERGRTBisiIiIiGTCYGVBFi1aBD8/P9jZ2SEwMBBbt269bf3mzZsRGBgIOzs79OjRA59++qmZZmrZ2tPn1atXIyIiAg8++CCcnZ0REhKCDRs2mHG2lqu9/56b/fzzz7CxsUH//v1NO8F7RHv7bDAYMGXKFHTr1g0qlQoPP/wwvvjiCzPN1rK1t9f5+fno168fHBwc4O3tjddee41/l/U2tmzZgpiYGGg0GigUCnz33Xd3fE+nfA4KZBEKCgoEpVIpLFmyRDhw4IAwceJEwdHRUThx4kSr9UePHhUcHByEiRMnCgcOHBCWLFkiKJVK4dtvvzXzzC1Le/s8ceJEYfbs2cLOnTuFw4cPC5MnTxaUSqWwZ88eM8/csrS3z80uXrwo9OjRQ4iMjBT69etnnslasI70OTY2VggODhb0er1w7NgxYceOHcLPP/9sxllbpvb2euvWrYKVlZXw0UcfCUePHhW2bt0q9OnTR3j++efNPHPLsX79emHKlCnCqlWrBABCYWHhbes763OQwcpCDBw4UHjzzTclyx577DHhvffea7V+0qRJwmOPPSZZNm7cOGHQoEEmm+O9oL19bk3v3r2F6dOnyz21e0pH+zx69Gjh73//uzBt2jQGqzZob5//85//CGq1Wjh//rw5pndPaW+v58yZI/To0UOy7OOPPxa6du1qsjneS9oSrDrrc5CnAi1AQ0MDSktLERkZKVkeGRmJbdu2tfqekpKSFvVRUVHYvXs3jEajyeZqyTrS55s1NTXh0qVLcHV1NcUU7wkd7fPy5cvx22+/Ydq0aaae4j2hI33+/vvvERQUhKysLDz00EN49NFHkZ6ejitXrphjyharI70ODQ3F6dOnsX79egiCgLNnz+Lbb7/FyJEjzTHl+0JnfQ7yyesW4Pfff0djYyM8PT0lyz09PVFZWdnqeyorK1utv3btGn7//Xd4e3ubbL6WqiN9vtm8efNQV1eHuLg4U0zxntCRPh85cgTvvfcetm7dChsb/tpqi470+ejRoyguLoadnR0KCwvx+++/IykpCRcuXOB1VrfRkV6HhoYiPz8fo0ePxtWrV3Ht2jXExsYiJyfHHFO+L3TW5yCPWFkQhUIheS0IQotld6pvbTlJtbfPzb766itkZGTg66+/hoeHh6mmd89oa58bGxsRHx+P6dOn49FHHzXX9O4Z7fn33NTUBIVCgfz8fAwcOBDPPvsssrOzkZuby6NWbdCeXh84cADJycmYOnUqSktLUVRUhGPHjuHNN980x1TvG53xOcj/62cB3N3dYW1t3eL/+VRVVbVI4828vLxarbexsYGbm5vJ5mrJOtLnZl9//TXGjh2Lb775BsOGDTPlNC1ee/t86dIl7N69G3v37sVbb70F4HoAEAQBNjY20Ol0eOaZZ8wyd0vSkX/P3t7eeOihh6BWq8VlvXr1giAIOH36NHr27GnSOVuqjvQ6MzMTgwcPxjvvvAMAePzxx+Ho6Ig//elP+Mc//sGzCjLorM9BHrGyALa2tggMDIRer5cs1+v1CA0NbfU9ISEhLep1Oh2CgoKgVCpNNldL1pE+A9ePVCUkJGDlypW8PqIN2ttnZ2dn7Nu3D2VlZeLXm2++CX9/f5SVlSE4ONhcU7coHfn3PHjwYJw5cwaXL18Wlx0+fBhWVlbo2rWrSedryTrS6/r6elhZST+Cra2tAfy/oyr0x3Ta56BJL40n2TTfyrts2TLhwIEDQkpKiuDo6CgcP35cEARBeO+99wStVivWN99m+vbbbwsHDhwQli1bxscttEF7+7xy5UrBxsZG+OSTT4SKigrx6+LFi521CxahvX2+Ge8KbJv29vnSpUtC165dhZdeeknYv3+/sHnzZqFnz57C66+/3lm7YDHa2+vly5cLNjY2wqJFi4TffvtNKC4uFoKCgoSBAwd21i7c9S5duiTs3btX2Lt3rwBAyM7OFvbu3Ss+0uJu+RxksLIgn3zyidCtWzfB1tZWeOKJJ4TNmzeL68aMGSOEhYVJ6n/66SdhwIABgq2trdC9e3dh8eLFZp6xZWpPn8PCwgQALb7GjBlj/olbmPb+e74Rg1XbtbfPBw8eFIYNGybY29sLXbt2FVJTU4X6+nozz9oytbfXH3/8sdC7d2/B3t5e8Pb2Fl555RXh9OnTZp615di0adNtf9/eLZ+DCkHgMUciIiIiOfAaKyIiIiKZMFgRERERyYTBioiIiEgmDFZEREREMmGwIiIiIpIJgxURERGRTBisiIiIiGTCYEVEREQkEwYrIrJoCQkJUCgUUCgUsLGxga+vL/72t7+hurq6s6dGRPchBisisnjDhw9HRUUFjh8/jqVLl2LNmjVISkrq7GkR0X2IwYqILJ5KpYKXlxe6du2KyMhIjB49GjqdTly/fPly9OrVC3Z2dnjsscewaNEicV1DQwPeeusteHt7w87ODt27d0dmZqa4XqFQYPHixRgxYgTs7e3h5+eHb775RrL9ffv24ZlnnoG9vT3c3Nzwxhtv4PLly+L6hIQEPP/885g7dy68vb3h5uaG8ePHw2g0ijWLFi1Cz549YWdnB09PT7z00kviOkEQkJWVhR49esDe3h79+vXDt99+K66vrq7GK6+8ggcffBD29vbo2bMnli9fLk9ziahdbDp7AkREcjp69CiKioqgVCoBAEuWLMG0adOwcOFCDBgwAHv37kViYiIcHR0xZswYfPzxx/j+++/xr3/9C76+vjh16hROnTolGfODDz7AP//5T3z00Uf48ssv8fLLLyMgIAC9evVCfX09hg8fjkGDBmHXrl2oqqrC66+/jrfeegu5ubniGJs2bYK3tzc2bdqEX3/9FaNHj0b//v2RmJiI3bt3Izk5GV9++SVCQ0Nx4cIFbN26VXzv3//+d6xevRqLFy9Gz549sWXLFvz1r3/Fgw8+iLCwMHzwwQc4cOAA/vOf/8Dd3R2//vorrly5YpZ+E9FNTP5nnomITGjMmDGCtbW14OjoKNjZ2Yl/8T47O1sQBEHw8fERVq5cKXnPjBkzhJCQEEEQBGHChAnCM888IzQ1NbU6PgDhzTfflCwLDg4W/va3vwmCIAiff/654OLiIly+fFlcv27dOsHKykqorKwU59itWzfh2rVrYs2f//xnYfTo0YIgCMKqVasEZ2dnoba2tsX2L1++LNjZ2Qnbtm2TLB87dqzw8ssvC4IgCDExMcJrr712h04RkTnwiBURWbwhQ4Zg8eLFqK+vx9KlS3H48GFMmDAB586dw6lTpzB27FgkJiaK9deuXYNarQZw/TRdREQE/P39MXz4cERHRyMyMlIyfkhISIvXZWVlAICDBw+iX79+cHR0FNcPHjwYTU1NOHToEDw9PQEAffr0gbW1tVjj7e2Nffv2AQAiIiLQrVs39OjRA8OHD8fw4cPxwgsvwMHBAQcOHMDVq1cREREhmUNDQwMGDBgAAPjb3/6GF198EXv27EFkZCSef/55hIaG/pGWElEH8RorIrJ4jo6OeOSRR/D444/j448/hsFgwPTp09HU1ATg+unAsrIy8au8vBzbt28HADzxxBM4duwYZsyYgStXriAuLk5yfdOtKBQKANevf2r+71vVABBPTd64rnl+Tk5O2LNnD7766it4e3tj6tSp6NevHy5evCjWrFu3TrIPBw4cEK+zGjFiBE6cOIGUlBScOXMGQ4cORXp6entaSEQyYbAionvOtGnTMHfuXDQ2NuKhhx7C0aNH8cgjj0i+/Pz8xHpnZ2eMHj0aS5Yswddff41Vq1bhwoUL4vrmEHbj68ceewwA0Lt3b5SVlaGurk5c//PPP8PKygqPPvpom+dsY2ODYcOGISsrC7/88guOHz+OH3/8Eb1794ZKpcLJkydb7IOPj4/4/gcffBAJCQnIy8vDggUL8Pnnn7e7b0T0x/FUIBHdc8LDw9GnTx/MmjULGRkZSE5OhrOzM0aMGAGDwYDdu3ejuroaqampmD9/Pry9vdG/f39YWVnhm2++gZeXF7p06SKO98033yAoKAhPPfUU8vPzsXPnTixbtgwA8Morr2DatGkYM2YMMjIycO7cOUyYMAFarVY8DXgna9euxdGjR/H000/DxcUF69evR1NTE/z9/eHk5IT09HS8/fbbaGpqwlNPPYXa2lps27YNDzzwAMaMGYOpU6ciMDAQffr0gcFgwNq1a9GrVy9TtJaI7oDBiojuSampqXjttdfw66+/YunSpZgzZw4mTZoER0dH9O3bFykpKQCABx54ALNnz8aRI0dgbW2NJ598EuvXr4eV1f87oD99+nQUFBQgKSkJXl5eyM/PR+/evQEADg4O2LBhAyZOnIgnn3wSDg4OePHFF5Gdnd3muXbp0gWrV69GRkYGrl69ip49e+Krr75Cnz59AAAzZsyAh4cHMjMzcfToUXTp0gVPPPEE3n//fQCAra0tJk+ejOPHj8Pe3h5/+tOfUFBQIFMniag9FIIgCJ09CSKiu5VCoUBhYSGef/75zp4KEVkAXmNFREREJBMGKyIiIiKZ8BorIqLb4NUSRNQePGJFREREJBMGKyIiIiKZMFgRERERyYTBioiIiEgmDFZEREREMmGwIiIiIpIJgxURERGRTBisiIiIiGTCYEVEREQkk/8fnpP26z42rHcAAAAASUVORK5CYII="
     },
     "metadata": {},
     "output_type": "display_data"
    }
   ],
   "execution_count": 19
=======
   ]
>>>>>>> 4d4bc14f
  },
  {
   "cell_type": "code",
   "execution_count": 55,
   "id": "1420cf5a2ffcaf83",
   "metadata": {
    "ExecuteTime": {
     "end_time": "2025-05-13T08:14:41.767273Z",
     "start_time": "2025-05-13T08:14:41.727844Z"
    }
   },
   "outputs": [],
   "source": [
    "resc_data_dim_grouped_items = resc_data.groupby(\"item_id\")[\"dimension_id\"].nunique()\n",
    "resc_data_dim_grouped_users = resc_data.groupby(\"item_id\")[\"user_id\"].nunique()\n",
    "metadata = get_metadata(resc_data,[\"user_id\", \"item_id\", \"dimension_id\"])\n",
    "metadata['min_nb_users_logs'] = min_nb_users_logs\n",
    "metadata['max_nb_categories_per_question'] = int(np.max(resc_data_dim_grouped_items))"
<<<<<<< HEAD
   ],
   "outputs": [],
   "execution_count": 20
=======
   ]
>>>>>>> 4d4bc14f
  },
  {
   "cell_type": "markdown",
   "id": "7b3d5b11-88fd-4330-b7f7-69e6db25c48b",
   "metadata": {},
   "source": [
    "### Compute nb of modalities per item"
   ]
  },
  {
   "cell_type": "code",
   "execution_count": 56,
   "id": "a35a5487-a7e8-4e19-90c6-51f23dd8ea88",
   "metadata": {
    "ExecuteTime": {
     "end_time": "2025-05-13T08:14:42.504830Z",
     "start_time": "2025-05-13T08:14:42.481174Z"
    }
   },
   "outputs": [],
   "source": [
    "nb_modalities = get_modalities_nb(resc_data, metadata)"
<<<<<<< HEAD
   ],
   "outputs": [],
   "execution_count": 21
=======
   ]
>>>>>>> 4d4bc14f
  },
  {
   "cell_type": "markdown",
   "id": "af2a1ef2455361fa",
   "metadata": {},
   "source": [
    "### Save data, concept map, metadata and nb_modalities"
   ]
  },
  {
   "cell_type": "code",
   "execution_count": 57,
   "id": "2711f76ebb0f8c75",
   "metadata": {
    "ExecuteTime": {
     "end_time": "2025-05-13T08:14:42.902740Z",
     "start_time": "2025-05-13T08:14:42.872965Z"
    }
   },
   "outputs": [],
   "source": [
    "new_order = ['user_id','item_id', 'correct', 'dimension_id']\n",
    "resc_data = resc_data[new_order]"
<<<<<<< HEAD
   ],
   "outputs": [],
   "execution_count": 22
=======
   ]
>>>>>>> 4d4bc14f
  },
  {
   "cell_type": "code",
   "execution_count": 58,
   "id": "9314705046e62dcb",
   "metadata": {
    "ExecuteTime": {
     "end_time": "2025-05-13T08:14:43.323257Z",
     "start_time": "2025-05-13T08:14:43.083843Z"
    }
   },
   "outputs": [],
   "source": [
    "# save selected data\n",
    "resc_data.to_csv('../1-raw_data/math2_selected_data.csv', index=False)"
<<<<<<< HEAD
   ],
   "outputs": [],
   "execution_count": 23
=======
   ]
>>>>>>> 4d4bc14f
  },
  {
   "cell_type": "code",
   "execution_count": 59,
   "id": "d57fbdcefd9ed82",
   "metadata": {
    "ExecuteTime": {
     "end_time": "2025-05-13T08:14:43.341203Z",
     "start_time": "2025-05-13T08:14:43.326685Z"
    }
   },
   "outputs": [],
   "source": [
    "# Convert int64 keys to str\n",
    "q2k_str_keys = {str(key): value for key, value in q2k.items()}\n",
    "\n",
    "# Convert sets to lists in the dictionary\n",
    "q2k_json_serializable = {}\n",
    "for key, value in q2k_str_keys.items():\n",
    "    if isinstance(value, set):\n",
    "        q2k_json_serializable[key] = list(value)\n",
    "    else:\n",
    "        q2k_json_serializable[key] = value\n",
    "\n",
    "# Save concept map\n",
    "with open('../2-preprocessed_data/math2_concept_map.json', 'w') as f:\n",
    "    json.dump(q2k_json_serializable, f)"
<<<<<<< HEAD
   ],
   "outputs": [],
   "execution_count": 24
=======
   ]
>>>>>>> 4d4bc14f
  },
  {
   "cell_type": "code",
   "execution_count": 60,
   "id": "6fdbebe69540c57c",
   "metadata": {
    "ExecuteTime": {
     "end_time": "2025-05-13T08:14:43.501598Z",
     "start_time": "2025-05-13T08:14:43.485936Z"
    }
   },
   "outputs": [],
   "source": [
    "# save metadata\n",
    "with open('../2-preprocessed_data/math2_metadata.json', 'w') as f:\n",
    "    json.dump(metadata, f)"
<<<<<<< HEAD
   ],
   "outputs": [],
   "execution_count": 25
=======
   ]
>>>>>>> 4d4bc14f
  },
  {
   "cell_type": "code",
   "execution_count": 61,
   "id": "46932b68-b0a7-4fe1-a090-af21cfd03cc3",
   "metadata": {
    "ExecuteTime": {
     "end_time": "2025-05-13T08:14:43.728839Z",
     "start_time": "2025-05-13T08:14:43.709792Z"
    }
   },
   "outputs": [],
   "source": [
    "# save metadata\n",
    "torch.save(nb_modalities,'../2-preprocessed_data/math2_nb_modalities.pkl')"
<<<<<<< HEAD
   ],
   "outputs": [],
   "execution_count": 26
=======
   ]
>>>>>>> 4d4bc14f
  },
  {
   "cell_type": "markdown",
   "id": "db9f1ae6fa56cfa1",
   "metadata": {},
   "source": [
    "## parse data"
   ]
  },
  {
   "cell_type": "code",
   "execution_count": 62,
   "id": "3b97a578bdb0ec0b",
   "metadata": {
    "ExecuteTime": {
     "end_time": "2025-05-13T08:14:44.115443Z",
     "start_time": "2025-05-13T08:14:44.096597Z"
    }
   },
   "outputs": [],
   "source": [
    "from liriscat import utils\n",
    "utils.setuplogger(verbose = True,log_path = \"../../logs/\", log_name=\"liriscat\")\n",
    "utils.set_seed(0)"
<<<<<<< HEAD
   ],
   "outputs": [
    {
     "name": "stdout",
     "output_type": "stream",
     "text": [
      "CUDA is not available. Skipping CUDA seed setting.\n"
     ]
    }
   ],
   "execution_count": 27
=======
   ]
>>>>>>> 4d4bc14f
  },
  {
   "cell_type": "code",
   "execution_count": 63,
   "id": "2e4e3ad90376b31",
   "metadata": {
    "ExecuteTime": {
     "end_time": "2025-05-13T08:14:44.351990Z",
     "start_time": "2025-05-13T08:14:44.293502Z"
    }
   },
   "outputs": [],
   "source": [
    "import pandas as pd\n",
    "from liriscat.dataset.preprocessing_utilities import *\n",
    "resc_data = pd.read_csv('../1-raw_data/math2_selected_data.csv')"
<<<<<<< HEAD
   ],
   "outputs": [],
   "execution_count": 28
=======
   ]
>>>>>>> 4d4bc14f
  },
  {
   "cell_type": "code",
   "execution_count": 64,
   "id": "53610eb7a85babfb",
   "metadata": {
    "ExecuteTime": {
     "end_time": "2025-05-13T08:14:44.638890Z",
     "start_time": "2025-05-13T08:14:44.560111Z"
    }
   },
   "outputs": [],
   "source": [
    "train, valid, test = split_users(resc_data, 5)"
<<<<<<< HEAD
   ],
   "outputs": [],
   "execution_count": 29
  },
  {
   "metadata": {
    "ExecuteTime": {
     "end_time": "2025-05-13T08:14:44.772646Z",
     "start_time": "2025-05-13T08:14:44.755245Z"
    }
   },
   "cell_type": "code",
   "source": "len(train)",
   "id": "5cf39aad139e1943",
   "outputs": [
    {
     "data": {
      "text/plain": [
       "5"
      ]
     },
     "execution_count": 30,
     "metadata": {},
     "output_type": "execute_result"
    }
   ],
   "execution_count": 30
  },
  {
   "metadata": {
    "ExecuteTime": {
     "end_time": "2025-05-13T08:14:44.978868Z",
     "start_time": "2025-05-13T08:14:44.955600Z"
    }
   },
   "cell_type": "code",
   "source": "print(train)",
   "id": "571e0d665ae57fa3",
   "outputs": [
    {
     "name": "stdout",
     "output_type": "stream",
     "text": [
      "[        user_id  item_id  correct  dimension_id\n",
      "128           2        0      2.0             0\n",
      "129           2        0      2.0             1\n",
      "130           2        0      2.0             2\n",
      "131           2        1      2.0             3\n",
      "132           2        1      2.0             4\n",
      "...         ...      ...      ...           ...\n",
      "250235     3909       18      1.0            11\n",
      "250236     3909       18      1.0             4\n",
      "250237     3909       19      1.0            15\n",
      "250238     3909       19      1.0             1\n",
      "250239     3909       19      1.0             2\n",
      "\n",
      "[150208 rows x 4 columns],         user_id  item_id  correct  dimension_id\n",
      "0             0        0      2.0             0\n",
      "1             0        0      2.0             1\n",
      "2             0        0      2.0             2\n",
      "3             0        1      1.0             3\n",
      "4             0        1      1.0             4\n",
      "...         ...      ...      ...           ...\n",
      "250299     3910       18      1.0            11\n",
      "250300     3910       18      1.0             4\n",
      "250301     3910       19      1.0            15\n",
      "250302     3910       19      1.0             1\n",
      "250303     3910       19      1.0             2\n",
      "\n",
      "[150208 rows x 4 columns],         user_id  item_id  correct  dimension_id\n",
      "0             0        0      2.0             0\n",
      "1             0        0      2.0             1\n",
      "2             0        0      2.0             2\n",
      "3             0        1      1.0             3\n",
      "4             0        1      1.0             4\n",
      "...         ...      ...      ...           ...\n",
      "250299     3910       18      1.0            11\n",
      "250300     3910       18      1.0             4\n",
      "250301     3910       19      1.0            15\n",
      "250302     3910       19      1.0             1\n",
      "250303     3910       19      1.0             2\n",
      "\n",
      "[150208 rows x 4 columns],         user_id  item_id  correct  dimension_id\n",
      "0             0        0      2.0             0\n",
      "1             0        0      2.0             1\n",
      "2             0        0      2.0             2\n",
      "3             0        1      1.0             3\n",
      "4             0        1      1.0             4\n",
      "...         ...      ...      ...           ...\n",
      "250299     3910       18      1.0            11\n",
      "250300     3910       18      1.0             4\n",
      "250301     3910       19      1.0            15\n",
      "250302     3910       19      1.0             1\n",
      "250303     3910       19      1.0             2\n",
      "\n",
      "[150208 rows x 4 columns],         user_id  item_id  correct  dimension_id\n",
      "192           3        0      1.0             0\n",
      "193           3        0      1.0             1\n",
      "194           3        0      1.0             2\n",
      "195           3        1      2.0             3\n",
      "196           3        1      2.0             4\n",
      "...         ...      ...      ...           ...\n",
      "250235     3909       18      1.0            11\n",
      "250236     3909       18      1.0             4\n",
      "250237     3909       19      1.0            15\n",
      "250238     3909       19      1.0             1\n",
      "250239     3909       19      1.0             2\n",
      "\n",
      "[150208 rows x 4 columns]]\n"
     ]
    }
   ],
   "execution_count": 31
=======
   ]
>>>>>>> 4d4bc14f
  },
  {
   "cell_type": "markdown",
   "id": "f915b75def104ab9",
   "metadata": {},
   "source": [
    "## save data"
   ]
  },
  {
   "cell_type": "code",
   "execution_count": 65,
   "id": "3cd91d1f1e2665cf",
   "metadata": {
    "ExecuteTime": {
     "end_time": "2025-05-13T08:15:03.207954Z",
     "start_time": "2025-05-13T08:14:45.439041Z"
    }
   },
   "outputs": [],
   "source": [
    "for i_fold, train_fold in enumerate(train):\n",
    "    save_df_to_csv(train[i_fold], f'../2-preprocessed_data/math2_train_{i_fold}.csv')\n",
    "    save_df_to_csv(valid[i_fold], f'../2-preprocessed_data/math2_valid_{i_fold}.csv')\n",
    "    save_df_to_csv(test[i_fold], f'../2-preprocessed_data/math2_test_{i_fold}.csv')\n",
    "\n",
    "    train_valid_df = pd.concat([train[i_fold], valid[i_fold]])\n",
    "    # Split the merged data horizontally into train and validation sets.\n",
    "\n",
    "    quadruplet = quadruplet_format(train_valid_df)\n",
    "    vertical_train, vertical_valid = split_data_vertically_unique_fold(quadruplet, valid_prop=0.1)\n",
    "\n",
    "    save_df_to_csv(vertical_train, f'../2-preprocessed_data/math2_vert_train_{i_fold}.csv')\n",
    "    save_df_to_csv(vertical_valid, f'../2-preprocessed_data/math2_vert_valid_{i_fold}.csv')\n",
    "\n"
<<<<<<< HEAD
   ],
   "outputs": [],
   "execution_count": 32
=======
   ]
>>>>>>> 4d4bc14f
  }
 ],
 "metadata": {
  "kernelspec": {
   "display_name": "Python (liriscat no frozen)",
   "language": "python",
   "name": "liriscat-nofrozen"
  },
  "language_info": {
   "codemirror_mode": {
    "name": "ipython",
    "version": 3
   },
   "file_extension": ".py",
   "mimetype": "text/x-python",
   "name": "python",
   "nbconvert_exporter": "python",
   "pygments_lexer": "ipython3",
   "version": "3.11.11"
  }
 },
 "nbformat": 4,
 "nbformat_minor": 5
}<|MERGE_RESOLUTION|>--- conflicted
+++ resolved
@@ -315,15 +315,13 @@
      ]
     }
    ],
-<<<<<<< HEAD
-   "execution_count": 7
-=======
+
    "source": [
     "print(len(df_expanded))\n",
     "all_data = df_expanded.dropna(subset=['user_id','item_id','correct','dimension_id'])\n",
     "print(len(all_data))"
    ]
->>>>>>> 4d4bc14f
+
   },
   {
    "cell_type": "code",
@@ -348,9 +346,7 @@
      ]
     }
    ],
-<<<<<<< HEAD
-   "execution_count": 8
-=======
+
    "source": [
     "stat_unique(all_data, None)\n",
     "stat_unique(all_data, ['user_id', 'item_id'])\n",
@@ -358,7 +354,7 @@
     "stat_unique(all_data, 'item_id')\n",
     "stat_unique(all_data, 'dimension_id')"
    ]
->>>>>>> 4d4bc14f
+
   },
   {
    "cell_type": "markdown",
@@ -381,13 +377,9 @@
    "outputs": [],
    "source": [
     "cleaned_data = all_data.dropna(subset=['user_id','item_id','correct','dimension_id'], axis='index')"
-<<<<<<< HEAD
-   ],
-   "outputs": [],
-   "execution_count": 9
-=======
-   ]
->>>>>>> 4d4bc14f
+
+   ]
+
   },
   {
    "cell_type": "markdown",
@@ -410,13 +402,9 @@
    "outputs": [],
    "source": [
     "unduplicated_data = remove_duplicates(cleaned_data,key_attrs=['user_id','item_id','dimension_id'],agg_attrs=[])"
-<<<<<<< HEAD
-   ],
-   "outputs": [],
-   "execution_count": 10
-=======
-   ]
->>>>>>> 4d4bc14f
+
+   ]
+
   },
   {
    "cell_type": "markdown",
@@ -472,28 +460,9 @@
     "stat_unique(filtered_data_0, 'user_id')\n",
     "stat_unique(filtered_data_0, 'item_id')\n",
     "stat_unique(filtered_data_0, 'dimension_id')"
-<<<<<<< HEAD
-   ],
-   "outputs": [
-    {
-     "name": "stdout",
-     "output_type": "stream",
-     "text": [
-      "filter 0 item_id\n",
-      "filter 0 user_id\n",
-      "filter 0 dimension_id\n",
-      "Total length: 250304\n",
-      "Number of unique [user_id,item_id]: 78220\n",
-      "Number of unique user_id: 3911\n",
-      "Number of unique item_id: 20\n",
-      "Number of unique dimension_id: 16\n"
-     ]
-    }
-   ],
-   "execution_count": 11
-=======
-   ]
->>>>>>> 4d4bc14f
+
+   ]
+
   },
   {
    "cell_type": "markdown",
@@ -517,13 +486,9 @@
    "source": [
     "# renumber the users\n",
     "u_enc_data, u2n = encode_attr(filtered_data_0, \"user_id\")"
-<<<<<<< HEAD
-   ],
-   "outputs": [],
-   "execution_count": 12
-=======
-   ]
->>>>>>> 4d4bc14f
+
+   ]
+
   },
   {
    "cell_type": "code",
@@ -539,13 +504,9 @@
    "source": [
     "# renumber the items\n",
     "q_enc_data, q2n = encode_attr(u_enc_data, \"item_id\")"
-<<<<<<< HEAD
-   ],
-   "outputs": [],
-   "execution_count": 13
-=======
-   ]
->>>>>>> 4d4bc14f
+
+   ]
+
   },
   {
    "cell_type": "code",
@@ -561,13 +522,9 @@
    "source": [
     "# renumber the dimensions\n",
     "d_enc_data, d2n = encode_attr(q_enc_data, \"dimension_id\")"
-<<<<<<< HEAD
-   ],
-   "outputs": [],
-   "execution_count": 14
-=======
-   ]
->>>>>>> 4d4bc14f
+
+   ]
+
   },
   {
    "cell_type": "markdown",
@@ -590,13 +547,9 @@
    "outputs": [],
    "source": [
     "q2k, k2q = create_q2k(d_enc_data)"
-<<<<<<< HEAD
-   ],
-   "outputs": [],
-   "execution_count": 16
-=======
-   ]
->>>>>>> 4d4bc14f
+
+   ]
+
   },
   {
    "cell_type": "markdown",
@@ -625,15 +578,7 @@
      ]
     }
    ],
-<<<<<<< HEAD
-   "execution_count": 17
-  },
-  {
-   "metadata": {},
-   "cell_type": "markdown",
-   "source": "",
-   "id": "183d33e6d8cc0123"
-=======
+
    "source": [
     "resc_data = d_enc_data\n",
     "resc_data['correct'] = resc_data['correct'].astype(float)\n",
@@ -642,7 +587,7 @@
     "resc_data['correct'] = (resc_data['correct']-min_val)/(max_val-min_val) +1\n",
     "print(f'min value : {resc_data[\"correct\"].min()}, max value : {resc_data[\"correct\"].max()}')"
    ]
->>>>>>> 4d4bc14f
+
   },
   {
    "cell_type": "markdown",
@@ -704,32 +649,9 @@
     "resc_data_dim_grouped_users = resc_data.groupby(\"user_id\")[\"dimension_id\"].nunique()\n",
     "print('#questions/users: {} & {} &  {}'.format(np.min(resc_data_dim_grouped_items),int(np.round(np.mean(resc_data_dim_grouped_items))),np.max(resc_data_dim_grouped_items)))\n",
     "print('#categorys/users: {} & {} &  {}'.format(np.min(resc_data_dim_grouped_users),int(np.round(np.mean(resc_data_dim_grouped_users))),np.max(resc_data_dim_grouped_users)))"
-<<<<<<< HEAD
-   ],
-   "outputs": [
-    {
-     "name": "stdout",
-     "output_type": "stream",
-     "text": [
-      "Total length: 250304\n",
-      "Number of unique [user_id,item_id]: 78220\n",
-      "Number of unique user_id: 3911\n",
-      "Number of unique item_id: 20\n",
-      "Number of unique dimension_id: 16\n",
-      "Number of unique correct: 2\n",
-      "#questions/category: 1 & 4 &  16\n",
-      "#users/category: 3911 & 3911 &  3911\n",
-      "#categorys/question: 2 & 3 &  5\n",
-      "#users/question: 3911 & 3911 &  3911\n",
-      "#questions/users: 20 & 20 &  20\n",
-      "#categorys/users: 16 & 16 &  16\n"
-     ]
-    }
-   ],
-   "execution_count": 18
-=======
-   ]
->>>>>>> 4d4bc14f
+
+   ]
+
   },
   {
    "cell_type": "code",
@@ -764,24 +686,9 @@
     "plt.ylabel('Number')\n",
     "plt.title('Distribution of Responses')\n",
     "plt.savefig('../4-figs/distribution_math2.png')\n"
-<<<<<<< HEAD
-   ],
-   "outputs": [
-    {
-     "data": {
-      "text/plain": [
-       "<Figure size 640x480 with 1 Axes>"
-      ],
-      "image/png": "iVBORw0KGgoAAAANSUhEUgAAAlYAAAHFCAYAAAAwv7dvAAAAOnRFWHRTb2Z0d2FyZQBNYXRwbG90bGliIHZlcnNpb24zLjEwLjAsIGh0dHBzOi8vbWF0cGxvdGxpYi5vcmcvlHJYcgAAAAlwSFlzAAAPYQAAD2EBqD+naQAAUbJJREFUeJzt3X1YVHX+P/7nAMNwE4zcxM0kKJaRiqlBItgGpoAmUFmLG+0kfYxsMZGALHNTzFVWVLQwrdTET2C0pbR5szhjmUriHconUX9qeb+CmCIo6DDC+f3hxfl6BBXozODo83FdXNuc85r3eZ8Xwjz33KEQBEEAEREREf1hVp09ASIiIqJ7BYMVERERkUwYrIiIiIhkwmBFREREJBMGKyIiIiKZMFgRERERyYTBioiIiEgmDFZEREREMmGwIiIiIpIJgxWRhcjNzYVCoRC/7Ozs4OXlhSFDhiAzMxNVVVUt3pORkQGFQtGu7dTX1yMjIwM//fRTu97X2ra6d++O6Ojodo1zJytXrsSCBQtaXadQKJCRkSHr9uT2ww8/ICgoCI6OjlAoFPjuu+9arTt+/Ljk+21lZQUXFxcMHToUOp3OvJMmojZjsCKyMMuXL0dJSQn0ej0++eQT9O/fH7Nnz0avXr2wceNGSe3rr7+OkpKSdo1fX1+P6dOntztYdWRbHXG7YFVSUoLXX3/d5HPoKEEQEBcXB6VSie+//x4lJSUICwu77XsmTJiAkpISbN26FXPnzsWRI0fw7LPPYsuWLWaaNRG1h01nT4CI2icgIABBQUHi6xdffBFvv/02nnrqKYwaNQpHjhyBp6cnAKBr167o2rWrSedTX18PBwcHs2zrTgYNGtSp27+TM2fO4MKFC3jhhRcwdOjQNr3H19dX3K/BgwejZ8+eCAsLw7Jly/D000+bcrpE1AE8YkV0D/D19cW8efNw6dIlfPbZZ+Ly1k7P/fjjjwgPD4ebmxvs7e3h6+uLF198EfX19Th+/DgefPBBAMD06dPF01AJCQmS8fbs2YOXXnoJLi4uePjhh2+5rWaFhYV4/PHHYWdnhx49euDjjz+WrG8+zXn8+HHJ8p9++gkKhUI8ehYeHo5169bhxIkTktNkzVo7FVheXo7nnnsOLi4usLOzQ//+/bFixYpWt/PVV19hypQp0Gg0cHZ2xrBhw3Do0KFbN/4GxcXFGDp0KJycnODg4IDQ0FCsW7dOXJ+RkSEGz3fffRcKhQLdu3dv09g3ag7VZ8+elSyvrKzEuHHj0LVrV9ja2sLPzw/Tp0/HtWvXJHWLFy9Gv3798MADD8DJyQmPPfYY3n//fXF98/dCr9fjtddeg6urKxwdHRETE4OjR4+2mM8XX3yBfv36wc7ODq6urnjhhRdw8OBBSU1CQgIeeOAB/Prrr3j22WfxwAMPwMfHB2lpaTAYDO2an5z7SmQKDFZE94hnn30W1tbWtz1FdPz4cYwcORK2trb44osvUFRUhH/+859wdHREQ0MDvL29UVRUBAAYO3YsSkpKUFJSgg8++EAyzqhRo/DII4/gm2++waeffnrbeZWVlSElJQVvv/02CgsLERoaiokTJ2Lu3Lnt3sdFixZh8ODB8PLyEud2u9OPhw4dQmhoKPbv34+PP/4Yq1evRu/evZGQkICsrKwW9e+//z5OnDiBpUuX4vPPP8eRI0cQExODxsbG285r8+bNeOaZZ1BTU4Nly5bhq6++gpOTE2JiYvD1118DuH6qdPXq1QD+3+m9wsLCdvfg2LFjAIBHH31UXFZZWYmBAwdiw4YNmDp1Kv7zn/9g7NixyMzMRGJiolhXUFCApKQkhIWFobCwEN999x3efvtt1NXVtdjO2LFjYWVlJZ563blzJ8LDw3Hx4kWxJjMzE2PHjkWfPn2wevVqfPTRR/jll18QEhKCI0eOSMYzGo2IjY3F0KFD8e9//xv/8z//g/nz52P27Nntmp8p9pVIVgIRWYTly5cLAIRdu3bdssbT01Po1auX+HratGnCjT/m3377rQBAKCsru+UY586dEwAI06ZNa7GuebypU6fect2NunXrJigUihbbi4iIEJydnYW6ujrJvh07dkxSt2nTJgGAsGnTJnHZyJEjhW7durU695vn/Ze//EVQqVTCyZMnJXUjRowQHBwchIsXL0q28+yzz0rq/vWvfwkAhJKSkla312zQoEGCh4eHcOnSJXHZtWvXhICAAKFr165CU1OTIAiCcOzYMQGAMGfOnNuOd2Pt7NmzBaPRKFy9elUoKysTQkJCBG9vb0mvxo0bJzzwwAPCiRMnJGPMnTtXACDs379fEARBeOutt4QuXbrcdrvN34sXXnhBsvznn38WAAj/+Mc/BEEQhOrqasHe3r5Fz06ePCmoVCohPj5eXDZmzBgBgPCvf/1LUvvss88K/v7+4uu2zE/OfSUyBR6xIrqHCIJw2/X9+/eHra0t3njjDaxYsaLVUztt8eKLL7a5tk+fPujXr59kWXx8PGpra7Fnz54Obb+tfvzxRwwdOhQ+Pj6S5QkJCaivr29xtCs2Nlby+vHHHwcAnDhx4pbbqKurw44dO/DSSy/hgQceEJdbW1tDq9Xi9OnTbT6d2Jp3330XSqVSPI1ZXl6ONWvWSE4jrl27FkOGDIFGo8G1a9fErxEjRgC4fkQNAAYOHIiLFy/i5Zdfxr///W/8/vvvt9zuK6+8InkdGhqKbt26YdOmTQCu3yhw5coV8TRxMx8fHzzzzDP44YcfJMsVCgViYmIkyx5//HFJb9syP1PsK5GcGKyI7hF1dXU4f/48NBrNLWsefvhhbNy4ER4eHhg/fjwefvhhPPzww/joo4/atS1vb+8213p5ed1y2fnz59u13fY6f/58q3Nt7tHN23dzc5O8VqlUAIArV67cchvV1dUQBKFd22mPiRMnYteuXSguLsbcuXNhNBrx3HPPScY8e/Ys1qxZA6VSKfnq06cPAIihQqvV4osvvsCJEyfw4osvwsPDA8HBwdDr9S22e6vvW/N2m//3Vvt98z47ODjAzs5OskylUuHq1avi67bMzxT7SiQnBiuie8S6devQ2NiI8PDw29b96U9/wpo1a1BTU4Pt27cjJCQEKSkpKCgoaPO22vNsrMrKylsuaw4yzR+4N1/I/EePMri5uaGioqLF8jNnzgAA3N3d/9D4AODi4gIrKyuTbadr164ICgrC4MGDkZaWhqVLl+K///0vpk2bJta4u7sjMjISu3btavVr7NixYu1rr72Gbdu2oaamBuvWrYMgCIiOjm5xVO5W37fm71nz/95qvzu6z3eanyn2lUhODFZE94CTJ08iPT0darUa48aNa9N7rK2tERwcjE8++QQAxNNybTlK0x779+/H//3f/0mWrVy5Ek5OTnjiiScAQDyt9csvv0jqvv/++xbjqVSqNs9t6NCh+PHHH8WA0+x///d/4eDgIMvjGRwdHREcHIzVq1dL5tXU1IS8vDx07dpVcqH5H/XKK68gPDwcS5YsEQNCdHQ0ysvL8fDDDyMoKKjFV2tHMR0dHTFixAhMmTIFDQ0N2L9/v2R9fn6+5PW2bdtw4sQJMbiHhITA3t4eeXl5krrTp0+Lp2D/iFvNzxT7SiQnPseKyMKUl5eL15VUVVVh69atWL58OaytrVFYWCg+LqE1n376KX788UeMHDkSvr6+uHr1Kr744gsAwLBhwwAATk5O6NatG/79739j6NChcHV1hbu7e4ceDQBcPy0UGxuLjIwMeHt7Iy8vD3q9HrNnz4aDgwMA4Mknn4S/vz/S09Nx7do1uLi4oLCwEMXFxS3G69u3L1avXo3FixcjMDAQVlZWkud63WjatGniNTlTp06Fq6sr8vPzsW7dOmRlZUGtVndon26WmZmJiIgIDBkyBOnp6bC1tcWiRYtQXl6Or776qt1Pv7+T2bNnIzg4GDNmzMDSpUvx4YcfQq/XIzQ0FMnJyfD398fVq1dx/PhxrF+/Hp9++im6du2KxMRE2NvbY/DgwfD29kZlZSUyMzOhVqvx5JNPSraxe/duvP766/jzn/+MU6dOYcqUKXjooYeQlJQEAOjSpQs++OADvP/++3j11Vfx8ssv4/z585g+fTrs7OwkR9Taqi3zM8W+EsmqUy+dJ6I2a75bq/nL1tZW8PDwEMLCwoRZs2YJVVVVLd5z8516JSUlwgsvvCB069ZNUKlUgpubmxAWFiZ8//33kvdt3LhRGDBggKBSqQQAwpgxYyTjnTt37o7bEoTrdwWOHDlS+Pbbb4U+ffoItra2Qvfu3YXs7OwW7z98+LAQGRkpODs7Cw8++KAwYcIEYd26dS3uCrxw4YLw0ksvCV26dBEUCoVkm2jlbsZ9+/YJMTExglqtFmxtbYV+/foJy5cvl9Q03xX4zTffSJY335l3c31rtm7dKjzzzDOCo6OjYG9vLwwaNEhYs2ZNq+O1567AW9X++c9/FmxsbIRff/1VEITrd3MmJycLfn5+glKpFFxdXYXAwEBhypQpwuXLlwVBEIQVK1YIQ4YMETw9PQVbW1tBo9EIcXFxwi+//CKO2/zvTKfTCVqtVujSpYt499+RI0dazGPp0qXC448/Ltja2gpqtVp47rnnxDvzmo0ZM0ZwdHRs8d6b/820ZX5y7iuRKSgE4Q63ERER0X0jNzcXr732Gnbt2nXLI4FEdGu8xoqIiIhIJgxWRERERDLhqUAiIiIimfCIFREREZFMGKyIiIiIZMJgRURERCQTPiDUzJqamnDmzBk4OTnJ/tBAIiIiMg1BEHDp0iVoNBpYWd36uBSDlZmdOXMGPj4+nT0NIiIi6oBTp06ha9eut1zPYGVmTk5OAK5/Y5ydnWUb12g0QqfTITIyEkqlUrZxSYp9Ng/22XzYa/Ngn83DlH2ura2Fj4+P+Dl+KwxWZtZ8+s/Z2Vn2YOXg4ABnZ2f+0JoQ+2we7LP5sNfmwT6bhzn6fKfLeHjxOhEREZFMGKyIiIiIZMJgRURERCQTBisiIiIimTBYEREREcmkU4PVli1bEBMTA41GA4VCge++++6WtePGjYNCocCCBQskyw0GAyZMmAB3d3c4OjoiNjYWp0+fltRUV1dDq9VCrVZDrVZDq9Xi4sWLkpqTJ08iJiYGjo6OcHd3R3JyMhoaGiQ1+/btQ1hYGOzt7fHQQw/hww8/BP+GNRERETXr1GBVV1eHfv36YeHChbet++6777Bjxw5oNJoW61JSUlBYWIiCggIUFxfj8uXLiI6ORmNjo1gTHx+PsrIyFBUVoaioCGVlZdBqteL6xsZGjBw5EnV1dSguLkZBQQFWrVqFtLQ0saa2thYRERHQaDTYtWsXcnJyMHfuXGRnZ8vQCSIiIroXdOpzrEaMGIERI0bctua///0v3nrrLWzYsAEjR46UrKupqcGyZcvw5ZdfYtiwYQCAvLw8+Pj4YOPGjYiKisLBgwdRVFSE7du3Izg4GACwZMkShISE4NChQ/D394dOp8OBAwdw6tQpMbzNmzcPCQkJmDlzJpydnZGfn4+rV68iNzcXKpUKAQEBOHz4MLKzs5Gamso/T0NERER39wNCm5qaoNVq8c4776BPnz4t1peWlsJoNCIyMlJcptFoEBAQgG3btiEqKgolJSVQq9ViqAKAQYMGQa1WY9u2bfD390dJSQkCAgIkR8SioqJgMBhQWlqKIUOGoKSkBGFhYVCpVJKayZMn4/jx4/Dz82t1HwwGAwwGg/i6trYWwPWHmBmNxo435ybNY8k5JrXEPpsH+2w+7LV5sM/mYco+t3XMuzpYzZ49GzY2NkhOTm51fWVlJWxtbeHi4iJZ7unpicrKSrHGw8OjxXs9PDwkNZ6enpL1Li4usLW1ldR07969xXaa190qWGVmZmL69Oktlut0Ojg4OLT6nj9Cr9fLPia1xD6bB/tsPuy1ebDP5mGKPtfX17ep7q4NVqWlpfjoo4+wZ8+edp9mEwRB8p7W3i9HTfOF67eb3+TJk5Gamiq+bv5bQ5GRkbL/SRu9Xo+IiAj+uQQTYp/Ng302H/baPNhn8zBln5vPON3JXRustm7diqqqKvj6+orLGhsbkZaWhgULFuD48ePw8vJCQ0MDqqurJUetqqqqEBoaCgDw8vLC2bNnW4x/7tw58YiTl5cXduzYIVlfXV0No9EoqWk+enXjdgC0ONp1I5VKJTl92EypVJrkh8tU45IU+2we7LP5sNfmwT6bhyn63Nbx7trnWGm1Wvzyyy8oKysTvzQaDd555x1s2LABABAYGAilUik55FdRUYHy8nIxWIWEhKCmpgY7d+4Ua3bs2IGamhpJTXl5OSoqKsQanU4HlUqFwMBAsWbLli2SRzDodDpoNJoWpwiJiIjo/tSpR6wuX76MX3/9VXx97NgxlJWVwdXVFb6+vnBzc5PUK5VKeHl5wd/fHwCgVqsxduxYpKWlwc3NDa6urkhPT0ffvn3FuwR79eqF4cOHIzExEZ999hkA4I033kB0dLQ4TmRkJHr37g2tVos5c+bgwoULSE9PR2Jioni6Lj4+HtOnT0dCQgLef/99HDlyBLNmzcLUqVN5RyAREREB6ORgtXv3bgwZMkR83Xwt0pgxY5Cbm9umMebPnw8bGxvExcXhypUrGDp0KHJzc2FtbS3W5OfnIzk5Wbx7MDY2VvLsLGtra6xbtw5JSUkYPHgw7O3tER8fj7lz54o1arUaer0e48ePR1BQEFxcXJCamiq5foqIiIjub50arMLDw9v15PLjx4+3WGZnZ4ecnBzk5OTc8n2urq7Iy8u77di+vr5Yu3btbWv69u2LLVu2tGmunSUgYwMMjfIfQTv+z5F3LiIiIrrP3bXXWBERERFZGgYrIiIiIpkwWBERERHJhMGKiIiISCYMVkREREQyYbAiIiIikgmDFREREZFMGKyIiIiIZMJgRURERCQTBisiIiIimTBYEREREcmEwYqIiIhIJgxWRERERDJhsCIiIiKSCYMVERERkUwYrIiIiIhkwmBFREREJBMGKyIiIiKZMFgRERERyYTBioiIiEgmDFZEREREMmGwIiIiIpIJgxURERGRTBisiIiIiGTCYEVEREQkEwYrIiIiIpkwWBERERHJhMGKiIiISCYMVkREREQyYbAiIiIikgmDFREREZFMGKyIiIiIZMJgRURERCQTBisiIiIimTBYEREREcmEwYqIiIhIJgxWRERERDJhsCIiIiKSCYMVERERkUwYrIiIiIhk0qnBasuWLYiJiYFGo4FCocB3330nrjMajXj33XfRt29fODo6QqPR4NVXX8WZM2ckYxgMBkyYMAHu7u5wdHREbGwsTp8+Lamprq6GVquFWq2GWq2GVqvFxYsXJTUnT55ETEwMHB0d4e7ujuTkZDQ0NEhq9u3bh7CwMNjb2+Ohhx7Chx9+CEEQZO0JERERWa5ODVZ1dXXo168fFi5c2GJdfX099uzZgw8++AB79uzB6tWrcfjwYcTGxkrqUlJSUFhYiIKCAhQXF+Py5cuIjo5GY2OjWBMfH4+ysjIUFRWhqKgIZWVl0Gq14vrGxkaMHDkSdXV1KC4uRkFBAVatWoW0tDSxpra2FhEREdBoNNi1axdycnIwd+5cZGdnm6AzREREZIlsOnPjI0aMwIgRI1pdp1arodfrJctycnIwcOBAnDx5Er6+vqipqcGyZcvw5ZdfYtiwYQCAvLw8+Pj4YOPGjYiKisLBgwdRVFSE7du3Izg4GACwZMkShISE4NChQ/D394dOp8OBAwdw6tQpaDQaAMC8efOQkJCAmTNnwtnZGfn5+bh69Spyc3OhUqkQEBCAw4cPIzs7G6mpqVAoFCbsFBEREVmCTg1W7VVTUwOFQoEuXboAAEpLS2E0GhEZGSnWaDQaBAQEYNu2bYiKikJJSQnUarUYqgBg0KBBUKvV2LZtG/z9/VFSUoKAgAAxVAFAVFQUDAYDSktLMWTIEJSUlCAsLAwqlUpSM3nyZBw/fhx+fn6tztlgMMBgMIiva2trAVw/1Wk0GmXpS/N4AKCyMs2pSTnnasma+8B+mBb7bD7stXmwz+Zhyj63dUyLCVZXr17Fe++9h/j4eDg7OwMAKisrYWtrCxcXF0mtp6cnKisrxRoPD48W43l4eEhqPD09JetdXFxga2srqenevXuL7TSvu1WwyszMxPTp01ss1+l0cHBwuNNut9uMoCbZxwSA9evXm2RcS3Xz0VQyDfbZfNhr82CfzcMUfa6vr29TnUUEK6PRiL/85S9oamrCokWL7lgvCILk1Fxrp+nkqGm+cP12pwEnT56M1NRU8XVtbS18fHwQGRkpBkQ5GI1G6PV6fLDbCoYm+U9LlmdEyT6mJWruc0REBJRKZWdP557FPpsPe20e7LN5mLLPzWec7uSuD1ZGoxFxcXE4duwYfvzxR0kY8fLyQkNDA6qrqyVHraqqqhAaGirWnD17tsW4586dE484eXl5YceOHZL11dXVMBqNkprmo1c3bgdAi6NdN1KpVJLTh82USqVJfrgMTQoYGuUPVvxFIGWq7x9Jsc/mw16bB/tsHqboc1vHu6ufY9Ucqo4cOYKNGzfCzc1Nsj4wMBBKpVJyyK+iogLl5eVisAoJCUFNTQ127twp1uzYsQM1NTWSmvLyclRUVIg1Op0OKpUKgYGBYs2WLVskj2DQ6XTQaDQtThESERHR/alTg9Xly5dRVlaGsrIyAMCxY8dQVlaGkydP4tq1a3jppZewe/du5Ofno7GxEZWVlaisrBTDjVqtxtixY5GWloYffvgBe/fuxV//+lf07dtXvEuwV69eGD58OBITE7F9+3Zs374diYmJiI6Ohr+/PwAgMjISvXv3hlarxd69e/HDDz8gPT0diYmJ4hGy+Ph4qFQqJCQkoLy8HIWFhZg1axbvCCQiIiJRp54K3L17N4YMGSK+br4WacyYMcjIyMD3338PAOjfv7/kfZs2bUJ4eDgAYP78+bCxsUFcXByuXLmCoUOHIjc3F9bW1mJ9fn4+kpOTxbsHY2NjJc/Osra2xrp165CUlITBgwfD3t4e8fHxmDt3rljT/PiH8ePHIygoCC4uLkhNTZVcP0VERET3t04NVuHh4bd9cnlbnmpuZ2eHnJwc5OTk3LLG1dUVeXl5tx3H19cXa9euvW1N3759sWXLljvOiYiIiO5Pd/U1VkRERESWhMGKiIiISCYMVkREREQyYbAiIiIikgmDFREREZFMGKyIiIiIZMJgRURERCQTBisiIiIimTBYEREREcmEwYqIiIhIJgxWRERERDJhsCIiIiKSCYMVERERkUxsOnsCREREdH/p/t46k4yrshaQNdAkQ7cZj1gRERERyYTBioiIiEgmDFZEREREMmGwIiIiIpIJgxURERGRTBisiIiIiGTCYEVEREQkEwYrIiIiIpkwWBERERHJhMGKiIiISCYMVkREREQyYbAiIiIikgmDFREREZFMGKyIiIiIZMJgRURERCQTBisiIiIimTBYEREREcmEwYqIiIhIJgxWRERERDJhsCIiIiKSCYMVERERkUwYrIiIiIhkwmBFREREJBMGKyIiIiKZMFgRERERyYTBioiIiEgmnRqstmzZgpiYGGg0GigUCnz33XeS9YIgICMjAxqNBvb29ggPD8f+/fslNQaDARMmTIC7uzscHR0RGxuL06dPS2qqq6uh1WqhVquhVquh1Wpx8eJFSc3JkycRExMDR0dHuLu7Izk5GQ0NDZKaffv2ISwsDPb29njooYfw4YcfQhAE2fpBRERElq1Tg1VdXR369euHhQsXtro+KysL2dnZWLhwIXbt2gUvLy9ERETg0qVLYk1KSgoKCwtRUFCA4uJiXL58GdHR0WhsbBRr4uPjUVZWhqKiIhQVFaGsrAxarVZc39jYiJEjR6Kurg7FxcUoKCjAqlWrkJaWJtbU1tYiIiICGo0Gu3btQk5ODubOnYvs7GwTdIaIiIgskU1nbnzEiBEYMWJEq+sEQcCCBQswZcoUjBo1CgCwYsUKeHp6YuXKlRg3bhxqamqwbNkyfPnllxg2bBgAIC8vDz4+Pti4cSOioqJw8OBBFBUVYfv27QgODgYALFmyBCEhITh06BD8/f2h0+lw4MABnDp1ChqNBgAwb948JCQkYObMmXB2dkZ+fj6uXr2K3NxcqFQqBAQE4PDhw8jOzkZqaioUCoUZOkZERER3s7v2Gqtjx46hsrISkZGR4jKVSoWwsDBs27YNAFBaWgqj0Sip0Wg0CAgIEGtKSkqgVqvFUAUAgwYNglqtltQEBASIoQoAoqKiYDAYUFpaKtaEhYVBpVJJas6cOYPjx4/L3wAiIiKyOJ16xOp2KisrAQCenp6S5Z6enjhx4oRYY2trCxcXlxY1ze+vrKyEh4dHi/E9PDwkNTdvx8XFBba2tpKa7t27t9hO8zo/P79W98NgMMBgMIiva2trAQBGoxFGo/EWe99+zWOprExzzZecc7VkzX1gP0yLfTYf9to82GcplbVpPquaPwNN0ee2jnnXBqtmN59iEwThjqfdbq5prV6OmuYL1283n8zMTEyfPr3Fcp1OBwcHh9vsRcfMCGqSfUwAWL9+vUnGtVR6vb6zp3BfYJ/Nh702D/b5uqyBph3fFH2ur69vU91dG6y8vLwAXD8a5O3tLS6vqqoSjxR5eXmhoaEB1dXVkqNWVVVVCA0NFWvOnj3bYvxz585JxtmxY4dkfXV1NYxGo6Sm+ejVjdsBWh5Vu9HkyZORmpoqvq6trYWPjw8iIyPh7Ox8hy60ndFohF6vxwe7rWBokv96r/KMKNnHtETNfY6IiIBSqezs6dyz2GfzYa/Ng32WCsjYYJJxVVYCZgQ1maTPzWec7uSuDVZ+fn7w8vKCXq/HgAEDAAANDQ3YvHkzZs+eDQAIDAyEUqmEXq9HXFwcAKCiogLl5eXIysoCAISEhKCmpgY7d+7EwIHXI/KOHTtQU1Mjhq+QkBDMnDkTFRUVYojT6XRQqVQIDAwUa95//300NDTA1tZWrNFoNC1OEd5IpVJJrstqplQqTfLDZWhSwNAof7DiLwIpU33/SIp9Nh/22jzY5+tM8Tl1I1P0ua3jderF65cvX0ZZWRnKysoAXL9gvaysDCdPnoRCoUBKSgpmzZqFwsJClJeXIyEhAQ4ODoiPjwcAqNVqjB07Fmlpafjhhx+wd+9e/PWvf0Xfvn3FuwR79eqF4cOHIzExEdu3b8f27duRmJiI6Oho+Pv7AwAiIyPRu3dvaLVa7N27Fz/88APS09ORmJgoHlWKj4+HSqVCQkICysvLUVhYiFmzZvGOQCIiIhJ16hGr3bt3Y8iQIeLr5lNmY8aMQW5uLiZNmoQrV64gKSkJ1dXVCA4Ohk6ng5OTk/ie+fPnw8bGBnFxcbhy5QqGDh2K3NxcWFtbizX5+flITk4W7x6MjY2VPDvL2toa69atQ1JSEgYPHgx7e3vEx8dj7ty5Yo1arYZer8f48eMRFBQEFxcXpKamSk7zERER0f2tU4NVeHj4bZ9crlAokJGRgYyMjFvW2NnZIScnBzk5ObescXV1RV5e3m3n4uvri7Vr1962pm/fvtiyZctta4iIiOj+ddc+x4qIiIjI0jBYEREREcmEwYqIiIhIJgxWRERERDJhsCIiIiKSCYMVERERkUwYrIiIiIhkwmBFREREJBMGKyIiIiKZMFgRERERyYTBioiIiEgmDFZEREREMmGwIiIiIpIJgxURERGRTBisiIiIiGTCYEVEREQkEwYrIiIiIpkwWBERERHJhMGKiIiISCYMVkREREQyYbAiIiIikgmDFREREZFMGKyIiIiIZMJgRURERCQTBisiIiIimTBYEREREcmEwYqIiIhIJgxWRERERDJhsCIiIiKSCYMVERERkUwYrIiIiIhkwmBFREREJBMGKyIiIiKZMFgRERERyYTBioiIiEgmDFZEREREMmGwIiIiIpIJgxURERGRTBisiIiIiGTS7mBlNBoxZMgQHD582BTzISIiIrJY7Q5WSqUS5eXlUCgUppiPxLVr1/D3v/8dfn5+sLe3R48ePfDhhx+iqalJrBEEARkZGdBoNLC3t0d4eDj2798vGcdgMGDChAlwd3eHo6MjYmNjcfr0aUlNdXU1tFot1Go11Go1tFotLl68KKk5efIkYmJi4OjoCHd3dyQnJ6OhocFk+09ERESWpUOnAl999VUsW7ZM7rm0MHv2bHz66adYuHAhDh48iKysLMyZMwc5OTliTVZWFrKzs7Fw4ULs2rULXl5eiIiIwKVLl8SalJQUFBYWoqCgAMXFxbh8+TKio6PR2Ngo1sTHx6OsrAxFRUUoKipCWVkZtFqtuL6xsREjR45EXV0diouLUVBQgFWrViEtLc3kfSAiIiLLYNORNzU0NGDp0qXQ6/UICgqCo6OjZH12drYskyspKcFzzz2HkSNHAgC6d++Or776Crt37wZw/WjVggULMGXKFIwaNQoAsGLFCnh6emLlypUYN24campqsGzZMnz55ZcYNmwYACAvLw8+Pj7YuHEjoqKicPDgQRQVFWH79u0IDg4GACxZsgQhISE4dOgQ/P39odPpcODAAZw6dQoajQYAMG/ePCQkJGDmzJlwdnaWZZ+JiIjIcnXoiFV5eTmeeOIJODs74/Dhw9i7d6/4VVZWJtvknnrqKfzwww/i9Vz/93//h+LiYjz77LMAgGPHjqGyshKRkZHie1QqFcLCwrBt2zYAQGlpKYxGo6RGo9EgICBArCkpKYFarRZDFQAMGjQIarVaUhMQECCGKgCIioqCwWBAaWmpbPtMRERElqtDR6w2bdok9zxa9e6776KmpgaPPfYYrK2t0djYiJkzZ+Lll18GAFRWVgIAPD09Je/z9PTEiRMnxBpbW1u4uLi0qGl+f2VlJTw8PFps38PDQ1Jz83ZcXFxga2sr1rTGYDDAYDCIr2trawFcvwnAaDTeuQlt1DyWykqQbczWxr/fNfeB/TAt9tl82GvzYJ+lVNam+axq/gw0RZ/bOmaHglWzX3/9Fb/99huefvpp2NvbQxAEWS9q//rrr5GXl4eVK1eiT58+KCsrQ0pKCjQaDcaMGSPW3bzNtszj5prW6jtSc7PMzExMnz69xXKdTgcHB4fbzrEjZgQ13bmoA9avX2+ScS2VXq/v7CncF9hn82GvzYN9vi5roGnHN0Wf6+vr21TXoWB1/vx5xMXFYdOmTVAoFDhy5Ah69OiB119/HV26dMG8efM6MmwL77zzDt577z385S9/AQD07dsXJ06cQGZmJsaMGQMvLy8A148meXt7i++rqqoSjy55eXmhoaEB1dXVkqNWVVVVCA0NFWvOnj3bYvvnzp2TjLNjxw7J+urqahiNxhZHsm40efJkpKamiq9ra2vh4+ODyMhIWa/LMhqN0Ov1+GC3FQxN8t+xWZ4RJfuYlqi5zxEREVAqlZ09nXsW+2w+7LV5sM9SARkbTDKuykrAjKAmk/S5+YzTnXQoWL399ttQKpU4efIkevXqJS4fPXo03n77bdmCVX19PayspJeBWVtbi49b8PPzg5eXF/R6PQYMGADg+oX1mzdvxuzZswEAgYGBUCqV0Ov1iIuLAwBUVFSgvLwcWVlZAICQkBDU1NRg586dGDjweozesWMHampqxPAVEhKCmTNnoqKiQgxxOp0OKpUKgYGBt9wHlUoFlUrVYrlSqTTJD5ehSQFDo/zBir8IpEz1/SMp9tl82GvzYJ+vM8Xn1I1M0ee2jtehYKXT6bBhwwZ07dpVsrxnz57itU1yiImJwcyZM+Hr64s+ffpg7969yM7Oxv/8z/8AuH5qLiUlBbNmzULPnj3Rs2dPzJo1Cw4ODoiPjwcAqNVqjB07FmlpaXBzc4OrqyvS09PRt29f8S7BXr16Yfjw4UhMTMRnn30GAHjjjTcQHR0Nf39/AEBkZCR69+4NrVaLOXPm4MKFC0hPT0diYiLvCCQiIiIAHQxWdXV1rV4f9Pvvv7d6dKajcnJy8MEHHyApKQlVVVXQaDQYN24cpk6dKtZMmjQJV65cQVJSEqqrqxEcHAydTgcnJyexZv78+bCxsUFcXByuXLmCoUOHIjc3F9bW1mJNfn4+kpOTxbsHY2NjsXDhQnG9tbU11q1bh6SkJAwePBj29vaIj4/H3LlzZdtfIiIismwdClZPP/00/vd//xczZswAcP3IUVNTE+bMmYMhQ4bINjknJycsWLAACxYsuGWNQqFARkYGMjIyblljZ2eHnJwcyYNFb+bq6oq8vLzbzsfX1xdr166907SJiIjoPtWhYDVnzhyEh4dj9+7daGhowKRJk7B//35cuHABP//8s9xzJCIiIrIIHXpAaO/evfHLL79g4MCBiIiIQF1dHUaNGoW9e/fi4YcflnuORERERBahw8+x8vLyavX5TERERET3qw4Hq+rqaixbtgwHDx6EQqFAr1698Nprr8HV1VXO+RERERFZjA6dCty8eTP8/Pzw8ccfo7q6GhcuXMDHH38MPz8/bN68We45EhEREVmEDh2xGj9+POLi4rB48WLxkQWNjY1ISkrC+PHjUV5eLuskiYiIiCxBh45Y/fbbb0hLS5M8B8ra2hqpqan47bffZJscERERkSXpULB64okncPDgwRbLDx48iP79+//RORERERFZpDafCvzll1/E/05OTsbEiRPx66+/YtCgQQCA7du345NPPsE///lP+WdJREREZAHaHKz69+8PhUIBQRDEZZMmTWpRFx8fj9GjR8szOyIiIiIL0uZgdezYMVPOg4iIiMjitTlYdevWzZTzICIiIrJ4HX5A6H//+1/8/PPPqKqqQlNTk2RdcnLyH54YERERkaXpULBavnw53nzzTdja2sLNzQ0KhUJcp1AoGKyIiIjovtShYDV16lRMnToVkydPhpVVh57YQERERHTP6VAqqq+vx1/+8heGKiIiIqIbdCgZjR07Ft98843ccyEiIiKyaB06FZiZmYno6GgUFRWhb9++UCqVkvXZ2dmyTI6IiIjIknQoWM2aNQsbNmyAv78/ALS4eJ2IiIjoftShYJWdnY0vvvgCCQkJMk+HiIiIyHJ16BorlUqFwYMHyz0XIiIiIovWoWA1ceJE5OTkyD0XIiIiIovWoVOBO3fuxI8//oi1a9eiT58+LS5eX716tSyTIyIiIrIkHQpWXbp0wahRo+SeCxEREZFF6/CftCEiIiIiKT46nYiIiEgmHTpi5efnd9vnVR09erTDEyIiIiKyVB0KVikpKZLXRqMRe/fuRVFREd555x055kVERERkcToUrCZOnNjq8k8++QS7d+/+QxMiIiIislSyXmM1YsQIrFq1Ss4hiYiIiCyGrMHq22+/haurq5xDEhEREVmMDp0KHDBggOTidUEQUFlZiXPnzmHRokWyTY6IiIjIknQoWD333HOSYGVlZYUHH3wQ4eHheOyxx2SbHBEREZEl6VCwysjIkHkaRERERJavXcHKysrqts+vAgCFQoFr1679oUkRERERWaJ2BavCwsJbrtu2bRtycnIgCMIfnhQRERGRJWpXsHruuedaLPv//r//D5MnT8aaNWvwyiuvYMaMGbJNjoiIiMiSdPhxC2fOnEFiYiIef/xxXLt2DWVlZVixYgV8fX3lnB8RERGRxWh3sKqpqcG7776LRx55BPv378cPP/yANWvWICAgwBTzIyIiIrIY7ToVmJWVhdmzZ8PLywtfffVVq6cGiYiIiO5X7Tpi9d577+Hq1at45JFHsGLFCowaNarVLzn997//xV//+le4ubnBwcEB/fv3R2lpqbheEARkZGRAo9HA3t4e4eHh2L9/v2QMg8GACRMmwN3dHY6OjoiNjcXp06clNdXV1dBqtVCr1VCr1dBqtbh48aKk5uTJk4iJiYGjoyPc3d2RnJyMhoYGWfeXiIiILFe7jli9+uqrd3zcgpyqq6sxePBgDBkyBP/5z3/g4eGB3377DV26dBFrsrKykJ2djdzcXDz66KP4xz/+gYiICBw6dAhOTk4AgJSUFKxZswYFBQVwc3NDWloaoqOjUVpaCmtrawBAfHw8Tp8+jaKiIgDAG2+8Aa1WizVr1gAAGhsbMXLkSDz44IMoLi7G+fPnMWbMGAiCgJycHLP1hIiIiO5e7QpWubm5JppG62bPng0fHx8sX75cXNa9e3fxvwVBwIIFCzBlyhTxSNmKFSvg6emJlStXYty4caipqcGyZcvw5ZdfYtiwYQCAvLw8+Pj4YOPGjYiKisLBgwdRVFSE7du3Izg4GACwZMkShISE4NChQ/D394dOp8OBAwdw6tQpaDQaAMC8efOQkJCAmTNnwtnZ2UxdISIioruVrH+EWW7ff/89goKC8Oc//xkeHh4YMGAAlixZIq4/duwYKisrERkZKS5TqVQICwvDtm3bAAClpaUwGo2SGo1Gg4CAALGmpKQEarVaDFUAMGjQIKjVaklNQECAGKoAICoqCgaDQXJqkoiIiO5fHfqTNuZy9OhRLF68GKmpqXj//fexc+dOJCcnQ6VS4dVXX0VlZSUAwNPTU/I+T09PnDhxAgBQWVkJW1tbuLi4tKhpfn9lZSU8PDxabN/Dw0NSc/N2XFxcYGtrK9a0xmAwwGAwiK9ra2sBAEajEUajsU19aIvmsVRWpnlAq5xztWTNfWA/TIt9Nh/22jzYZymVtWk+q5o/A03R57aOeVcHq6amJgQFBWHWrFkAgAEDBmD//v1YvHgxXn31VbHu5uu+BEG447VgN9e0Vt+RmptlZmZi+vTpLZbrdDo4ODjcdo4dMSOoSfYxAWD9+vUmGddS6fX6zp7CfYF9Nh/22jzY5+uyBpp2fFP0ub6+vk11d3Ww8vb2Ru/evSXLevXqhVWrVgEAvLy8AFw/muTt7S3WVFVViUeXvLy80NDQgOrqaslRq6qqKoSGhoo1Z8+ebbH9c+fOScbZsWOHZH11dTWMRmOLI1k3mjx5MlJTU8XXtbW18PHxQWRkpKzXZRmNRuj1enyw2wqGJvlvMCjPiJJ9TEvU3OeIiAgolcrOns49i302H/baPNhnqYCMDSYZV2UlYEZQk0n63HzG6U7u6mA1ePBgHDp0SLLs8OHD6NatGwDAz88PXl5e0Ov1GDBgAACgoaEBmzdvxuzZswEAgYGBUCqV0Ov1iIuLAwBUVFSgvLwcWVlZAICQkBDU1NRg586dGDjweozesWMHampqxPAVEhKCmTNnoqKiQgxxOp0OKpUKgYGBt9wHlUoFlUrVYrlSqTTJD5ehSQFDo/zBir8IpEz1/SMp9tl82GvzYJ+vM8Xn1I1M0ee2jndXB6u3334boaGhmDVrFuLi4rBz5058/vnn+PzzzwFcPzWXkpKCWbNmoWfPnujZsydmzZoFBwcHxMfHAwDUajXGjh2LtLQ0uLm5wdXVFenp6ejbt694l2CvXr0wfPhwJCYm4rPPPgNw/XEL0dHR8Pf3BwBERkaid+/e0Gq1mDNnDi5cuID09HQkJibyjkAiIiICcJcHqyeffBKFhYWYPHkyPvzwQ/j5+WHBggV45ZVXxJpJkybhypUrSEpKQnV1NYKDg6HT6cRnWAHA/PnzYWNjg7i4OFy5cgVDhw5Fbm6u+AwrAMjPz0dycrJ492BsbCwWLlworre2tsa6deuQlJSEwYMHw97eHvHx8Zg7d64ZOkFERESW4K4OVgAQHR2N6OjoW65XKBTIyMhARkbGLWvs7OyQk5Nz2wd5urq6Ii8v77Zz8fX1xdq1a+84ZyIiIro/3dXPsSIiIiKyJAxWRERERDJhsCIiIiKSCYMVERERkUwYrIiIiIhkwmBFREREJBMGKyIiIiKZMFgRERERyYTBioiIiEgmDFZEREREMmGwIiIiIpIJgxURERGRTBisiIiIiGTCYEVEREQkEwYrIiIiIpkwWBERERHJhMGKiIiISCYMVkREREQyYbAiIiIikgmDFREREZFMGKyIiIiIZMJgRURERCQTBisiIiIimTBYEREREcmEwYqIiIhIJgxWRERERDJhsCIiIiKSCYMVERERkUwYrIiIiIhkwmBFREREJBMGKyIiIiKZMFgRERERyYTBioiIiEgmDFZEREREMmGwIiIiIpIJgxURERGRTBisiIiIiGTCYEVEREQkEwYrIiIiIpkwWBERERHJxKKCVWZmJhQKBVJSUsRlgiAgIyMDGo0G9vb2CA8Px/79+yXvMxgMmDBhAtzd3eHo6IjY2FicPn1aUlNdXQ2tVgu1Wg21Wg2tVouLFy9Kak6ePImYmBg4OjrC3d0dycnJaGhoMNXuEhERkYWxmGC1a9cufP7553j88ccly7OyspCdnY2FCxdi165d8PLyQkREBC5duiTWpKSkoLCwEAUFBSguLsbly5cRHR2NxsZGsSY+Ph5lZWUoKipCUVERysrKoNVqxfWNjY0YOXIk6urqUFxcjIKCAqxatQppaWmm33kiIiKyCBYRrC5fvoxXXnkFS5YsgYuLi7hcEAQsWLAAU6ZMwahRoxAQEIAVK1agvr4eK1euBADU1NRg2bJlmDdvHoYNG4YBAwYgLy8P+/btw8aNGwEABw8eRFFREZYuXYqQkBCEhIRgyZIlWLt2LQ4dOgQA0Ol0OHDgAPLy8jBgwAAMGzYM8+bNw5IlS1BbW2v+phAREdFdxyKC1fjx4zFy5EgMGzZMsvzYsWOorKxEZGSkuEylUiEsLAzbtm0DAJSWlsJoNEpqNBoNAgICxJqSkhKo1WoEBweLNYMGDYJarZbUBAQEQKPRiDVRUVEwGAwoLS2Vf6eJiIjI4th09gTupKCgAHv27MGuXbtarKusrAQAeHp6SpZ7enrixIkTYo2tra3kSFdzTfP7Kysr4eHh0WJ8Dw8PSc3N23FxcYGtra1Y0xqDwQCDwSC+bj66ZTQaYTQab/m+9moeS2UlyDZma+Pf75r7wH6YFvtsPuy1ebDPUipr03xWNX8GmqLPbR3zrg5Wp06dwsSJE6HT6WBnZ3fLOoVCIXktCEKLZTe7uaa1+o7U3CwzMxPTp09vsVyn08HBweG2c+yIGUFNso8JAOvXrzfJuJZKr9d39hTuC+yz+bDX5sE+X5c10LTjm6LP9fX1baq7q4NVaWkpqqqqEBgYKC5rbGzEli1bsHDhQvH6p8rKSnh7e4s1VVVV4tElLy8vNDQ0oLq6WnLUqqqqCqGhoWLN2bNnW2z/3LlzknF27NghWV9dXQ2j0djiSNaNJk+ejNTUVPF1bW0tfHx8EBkZCWdn5zb34k6MRiP0ej0+2G0FQ9PtQ2VHlGdEyT6mJWruc0REBJRKZWdP557FPpsPe20e7LNUQMYGk4yrshIwI6jJJH1u6/XUd3WwGjp0KPbt2ydZ9tprr+Gxxx7Du+++ix49esDLywt6vR4DBgwAADQ0NGDz5s2YPXs2ACAwMBBKpRJ6vR5xcXEAgIqKCpSXlyMrKwsAEBISgpqaGuzcuRMDB16P0Tt27EBNTY0YvkJCQjBz5kxUVFSIIU6n00GlUkmC381UKhVUKlWL5Uql0iQ/XIYmBQyN8gcr/iKQMtX3j6TYZ/Nhr82Dfb7OFJ9TNzJFn9s63l0drJycnBAQECBZ5ujoCDc3N3F5SkoKZs2ahZ49e6Jnz56YNWsWHBwcEB8fDwBQq9UYO3Ys0tLS4ObmBldXV6Snp6Nv377ixfC9evXC8OHDkZiYiM8++wwA8MYbbyA6Ohr+/v4AgMjISPTu3RtarRZz5szBhQsXkJ6ejsTERFmPPBEREZHluquDVVtMmjQJV65cQVJSEqqrqxEcHAydTgcnJyexZv78+bCxsUFcXByuXLmCoUOHIjc3F9bW1mJNfn4+kpOTxbsHY2NjsXDhQnG9tbU11q1bh6SkJAwePBj29vaIj4/H3LlzzbezREREdFezuGD1008/SV4rFApkZGQgIyPjlu+xs7NDTk4OcnJyblnj6uqKvLy8227b19cXa9eubc90iYiI6D5iEc+xIiIiIrIEDFZEREREMmGwIiIiIpIJgxURERGRTBisiIiIiGTCYEVEREQkEwYrIiIiIpkwWBERERHJhMGKiIiISCYMVkREREQyYbAiIiIikgmDFREREZFMGKyIiIiIZMJgRURERCQTBisiIiIimTBYEREREcmEwYqIiIhIJgxWRERERDJhsCIiIiKSCYMVERERkUwYrIiIiIhkwmBFREREJBMGKyIiIiKZMFgRERERyYTBioiIiEgmDFZEREREMmGwIiIiIpIJgxURERGRTBisiIiIiGTCYEVEREQkEwYrIiIiIpkwWBERERHJhMGKiIiISCYMVkREREQyYbAiIiIikgmDFREREZFMGKyIiIiIZMJgRURERCQTBisiIiIimTBYEREREcnkrg5WmZmZePLJJ+Hk5AQPDw88//zzOHTokKRGEARkZGRAo9HA3t4e4eHh2L9/v6TGYDBgwoQJcHd3h6OjI2JjY3H69GlJTXV1NbRaLdRqNdRqNbRaLS5evCipOXnyJGJiYuDo6Ah3d3ckJyejoaHBJPtORERElueuDlabN2/G+PHjsX37duj1ely7dg2RkZGoq6sTa7KyspCdnY2FCxdi165d8PLyQkREBC5duiTWpKSkoLCwEAUFBSguLsbly5cRHR2NxsZGsSY+Ph5lZWUoKipCUVERysrKoNVqxfWNjY0YOXIk6urqUFxcjIKCAqxatQppaWnmaQYRERHd9Ww6ewK3U1RUJHm9fPlyeHh4oLS0FE8//TQEQcCCBQswZcoUjBo1CgCwYsUKeHp6YuXKlRg3bhxqamqwbNkyfPnllxg2bBgAIC8vDz4+Pti4cSOioqJw8OBBFBUVYfv27QgODgYALFmyBCEhITh06BD8/f2h0+lw4MABnDp1ChqNBgAwb948JCQkYObMmXB2djZjZ4iIiOhudFcfsbpZTU0NAMDV1RUAcOzYMVRWViIyMlKsUalUCAsLw7Zt2wAApaWlMBqNkhqNRoOAgACxpqSkBGq1WgxVADBo0CCo1WpJTUBAgBiqACAqKgoGgwGlpaUm2mMiIiKyJHf1EasbCYKA1NRUPPXUUwgICAAAVFZWAgA8PT0ltZ6enjhx4oRYY2trCxcXlxY1ze+vrKyEh4dHi216eHhIam7ejouLC2xtbcWa1hgMBhgMBvF1bW0tAMBoNMJoNN55x9uoeSyVlSDbmK2Nf79r7gP7YVrss/mw1+bBPkuprE3zWdX8GWiKPrd1TIsJVm+99RZ++eUXFBcXt1inUCgkrwVBaLHsZjfXtFbfkZqbZWZmYvr06S2W63Q6ODg43HaOHTEjqEn2MQFg/fr1JhnXUun1+s6ewn2BfTYf9to82OfrsgaadnxT9Lm+vr5NdRYRrCZMmIDvv/8eW7ZsQdeuXcXlXl5eAK4fTfL29haXV1VViUeXvLy80NDQgOrqaslRq6qqKoSGhoo1Z8+ebbHdc+fOScbZsWOHZH11dTWMRmOLI1k3mjx5MlJTU8XXtbW18PHxQWRkpKzXZRmNRuj1enyw2wqGptuHyo4oz4iSfUxL1NzniIgIKJXKzp7OPYt9Nh/22jzYZ6mAjA0mGVdlJWBGUJNJ+tx8xulO7upgJQgCJkyYgMLCQvz000/w8/OTrPfz84OXlxf0ej0GDBgAAGhoaMDmzZsxe/ZsAEBgYCCUSiX0ej3i4uIAABUVFSgvL0dWVhYAICQkBDU1Ndi5cycGDrweo3fs2IGamhoxfIWEhGDmzJmoqKgQQ5xOp4NKpUJgYOAt90GlUkGlUrVYrlQqTfLDZWhSwNAof7DiLwIpU33/SIp9Nh/22jzY5+tM8Tl1I1P0ua3j3dXBavz48Vi5ciX+/e9/w8nJSbyWSa1Ww97eHgqFAikpKZg1axZ69uyJnj17YtasWXBwcEB8fLxYO3bsWKSlpcHNzQ2urq5IT09H3759xbsEe/XqheHDhyMxMRGfffYZAOCNN95AdHQ0/P39AQCRkZHo3bs3tFot5syZgwsXLiA9PR2JiYm8I5CIiIgA3OXBavHixQCA8PBwyfLly5cjISEBADBp0iRcuXIFSUlJqK6uRnBwMHQ6HZycnMT6+fPnw8bGBnFxcbhy5QqGDh2K3NxcWFtbizX5+flITk4W7x6MjY3FwoULxfXW1tZYt24dkpKSMHjwYNjb2yM+Ph5z58410d4TERGRpbmrg5Ug3PmuAYVCgYyMDGRkZNyyxs7ODjk5OcjJyblljaurK/Ly8m67LV9fX6xdu/aOcyIiIqL7k0U9x4qIiIjobsZgRURERCQTBisiIiIimTBYEREREcmEwYqIiIhIJgxWRERERDJhsCIiIiKSCYMVERERkUwYrIiIiIhkwmBFREREJBMGKyIiIiKZMFgRERERyYTBioiIiEgmDFZEREREMmGwIiIiIpIJgxURERGRTBisiIiIiGTCYEVEREQkEwYrIiIiIpkwWBERERHJhMGKiIiISCYMVkREREQyYbAiIiIikgmDFREREZFMGKyIiIiIZMJgRURERCQTBisiIiIimTBYEREREcmEwYqIiIhIJgxWRERERDJhsCIiIiKSCYMVERERkUwYrIiIiIhkwmBFREREJBMGKyIiIiKZMFgRERERyYTBioiIiEgmDFZEREREMmGwIiIiIpIJgxURERGRTBisOmDRokXw8/ODnZ0dAgMDsXXr1s6eEhEREd0FGKza6euvv0ZKSgqmTJmCvXv34k9/+hNGjBiBkydPdvbUiIiIqJMxWLVTdnY2xo4di9dffx29evXCggUL4OPjg8WLF3f21IiIiKiTMVi1Q0NDA0pLSxEZGSlZHhkZiW3btnXSrIiIiOhuYdPZE7Akv//+OxobG+Hp6SlZ7unpicrKylbfYzAYYDAYxNc1NTUAgAsXLsBoNMo2N6PRiPr6etgYrdDYpJBt3Gbnz5+XfUxL1Nzn8+fPQ6lUdvZ07lnss/mw1+bBPkvZXKszzbhNAurrm0zS50uXLgEABEG4/Rxk3ep9QqGQBhdBEFosa5aZmYnp06e3WO7n52eSuZmK+7zOngEREdGdxZt4/EuXLkGtVt9yPYNVO7i7u8Pa2rrF0amqqqoWR7GaTZ48GampqeLrpqYmXLhwAW5ubrcMYx1RW1sLHx8fnDp1Cs7OzrKNS1Lss3mwz+bDXpsH+2wepuyzIAi4dOkSNBrNbesYrNrB1tYWgYGB0Ov1eOGFF8Tler0ezz33XKvvUalUUKlUkmVdunQx2RydnZ35Q2sG7LN5sM/mw16bB/tsHqbq8+2OVDVjsGqn1NRUaLVaBAUFISQkBJ9//jlOnjyJN998s7OnRkRERJ2MwaqdRo8ejfPnz+PDDz9ERUUFAgICsH79enTr1q2zp0ZERESdjMGqA5KSkpCUlNTZ05BQqVSYNm1ai9OOJC/22TzYZ/Nhr82DfTaPu6HPCuFO9w0SERERUZvwAaFEREREMmGwIiIiIpIJgxURERGRTBisiIiIiGTCYGVBFi1aBD8/P9jZ2SEwMBBbt269bf3mzZsRGBgIOzs79OjRA59++qmZZmrZ2tPn1atXIyIiAg8++CCcnZ0REhKCDRs2mHG2lqu9/56b/fzzz7CxsUH//v1NO8F7RHv7bDAYMGXKFHTr1g0qlQoPP/wwvvjiCzPN1rK1t9f5+fno168fHBwc4O3tjddee41/l/U2tmzZgpiYGGg0GigUCnz33Xd3fE+nfA4KZBEKCgoEpVIpLFmyRDhw4IAwceJEwdHRUThx4kSr9UePHhUcHByEiRMnCgcOHBCWLFkiKJVK4dtvvzXzzC1Le/s8ceJEYfbs2cLOnTuFw4cPC5MnTxaUSqWwZ88eM8/csrS3z80uXrwo9OjRQ4iMjBT69etnnslasI70OTY2VggODhb0er1w7NgxYceOHcLPP/9sxllbpvb2euvWrYKVlZXw0UcfCUePHhW2bt0q9OnTR3j++efNPHPLsX79emHKlCnCqlWrBABCYWHhbes763OQwcpCDBw4UHjzzTclyx577DHhvffea7V+0qRJwmOPPSZZNm7cOGHQoEEmm+O9oL19bk3v3r2F6dOnyz21e0pH+zx69Gjh73//uzBt2jQGqzZob5//85//CGq1Wjh//rw5pndPaW+v58yZI/To0UOy7OOPPxa6du1qsjneS9oSrDrrc5CnAi1AQ0MDSktLERkZKVkeGRmJbdu2tfqekpKSFvVRUVHYvXs3jEajyeZqyTrS55s1NTXh0qVLcHV1NcUU7wkd7fPy5cvx22+/Ydq0aaae4j2hI33+/vvvERQUhKysLDz00EN49NFHkZ6ejitXrphjyharI70ODQ3F6dOnsX79egiCgLNnz+Lbb7/FyJEjzTHl+0JnfQ7yyesW4Pfff0djYyM8PT0lyz09PVFZWdnqeyorK1utv3btGn7//Xd4e3ubbL6WqiN9vtm8efNQV1eHuLg4U0zxntCRPh85cgTvvfcetm7dChsb/tpqi470+ejRoyguLoadnR0KCwvx+++/IykpCRcuXOB1VrfRkV6HhoYiPz8fo0ePxtWrV3Ht2jXExsYiJyfHHFO+L3TW5yCPWFkQhUIheS0IQotld6pvbTlJtbfPzb766itkZGTg66+/hoeHh6mmd89oa58bGxsRHx+P6dOn49FHHzXX9O4Z7fn33NTUBIVCgfz8fAwcOBDPPvsssrOzkZuby6NWbdCeXh84cADJycmYOnUqSktLUVRUhGPHjuHNN980x1TvG53xOcj/62cB3N3dYW1t3eL/+VRVVbVI4828vLxarbexsYGbm5vJ5mrJOtLnZl9//TXGjh2Lb775BsOGDTPlNC1ee/t86dIl7N69G3v37sVbb70F4HoAEAQBNjY20Ol0eOaZZ8wyd0vSkX/P3t7eeOihh6BWq8VlvXr1giAIOH36NHr27GnSOVuqjvQ6MzMTgwcPxjvvvAMAePzxx+Ho6Ig//elP+Mc//sGzCjLorM9BHrGyALa2tggMDIRer5cs1+v1CA0NbfU9ISEhLep1Oh2CgoKgVCpNNldL1pE+A9ePVCUkJGDlypW8PqIN2ttnZ2dn7Nu3D2VlZeLXm2++CX9/f5SVlSE4ONhcU7coHfn3PHjwYJw5cwaXL18Wlx0+fBhWVlbo2rWrSedryTrS6/r6elhZST+Cra2tAfy/oyr0x3Ta56BJL40n2TTfyrts2TLhwIEDQkpKiuDo6CgcP35cEARBeO+99wStVivWN99m+vbbbwsHDhwQli1bxscttEF7+7xy5UrBxsZG+OSTT4SKigrx6+LFi521CxahvX2+Ge8KbJv29vnSpUtC165dhZdeeknYv3+/sHnzZqFnz57C66+/3lm7YDHa2+vly5cLNjY2wqJFi4TffvtNKC4uFoKCgoSBAwd21i7c9S5duiTs3btX2Lt3rwBAyM7OFvbu3Ss+0uJu+RxksLIgn3zyidCtWzfB1tZWeOKJJ4TNmzeL68aMGSOEhYVJ6n/66SdhwIABgq2trdC9e3dh8eLFZp6xZWpPn8PCwgQALb7GjBlj/olbmPb+e74Rg1XbtbfPBw8eFIYNGybY29sLXbt2FVJTU4X6+nozz9oytbfXH3/8sdC7d2/B3t5e8Pb2Fl555RXh9OnTZp615di0adNtf9/eLZ+DCkHgMUciIiIiOfAaKyIiIiKZMFgRERERyYTBioiIiEgmDFZEREREMmGwIiIiIpIJgxURERGRTBisiIiIiGTCYEVEREQkEwYrIrJoCQkJUCgUUCgUsLGxga+vL/72t7+hurq6s6dGRPchBisisnjDhw9HRUUFjh8/jqVLl2LNmjVISkrq7GkR0X2IwYqILJ5KpYKXlxe6du2KyMhIjB49GjqdTly/fPly9OrVC3Z2dnjsscewaNEicV1DQwPeeusteHt7w87ODt27d0dmZqa4XqFQYPHixRgxYgTs7e3h5+eHb775RrL9ffv24ZlnnoG9vT3c3Nzwxhtv4PLly+L6hIQEPP/885g7dy68vb3h5uaG8ePHw2g0ijWLFi1Cz549YWdnB09PT7z00kviOkEQkJWVhR49esDe3h79+vXDt99+K66vrq7GK6+8ggcffBD29vbo2bMnli9fLk9ziahdbDp7AkREcjp69CiKioqgVCoBAEuWLMG0adOwcOFCDBgwAHv37kViYiIcHR0xZswYfPzxx/j+++/xr3/9C76+vjh16hROnTolGfODDz7AP//5T3z00Uf48ssv8fLLLyMgIAC9evVCfX09hg8fjkGDBmHXrl2oqqrC66+/jrfeegu5ubniGJs2bYK3tzc2bdqEX3/9FaNHj0b//v2RmJiI3bt3Izk5GV9++SVCQ0Nx4cIFbN26VXzv3//+d6xevRqLFy9Gz549sWXLFvz1r3/Fgw8+iLCwMHzwwQc4cOAA/vOf/8Dd3R2//vorrly5YpZ+E9FNTP5nnomITGjMmDGCtbW14OjoKNjZ2Yl/8T47O1sQBEHw8fERVq5cKXnPjBkzhJCQEEEQBGHChAnCM888IzQ1NbU6PgDhzTfflCwLDg4W/va3vwmCIAiff/654OLiIly+fFlcv27dOsHKykqorKwU59itWzfh2rVrYs2f//xnYfTo0YIgCMKqVasEZ2dnoba2tsX2L1++LNjZ2Qnbtm2TLB87dqzw8ssvC4IgCDExMcJrr712h04RkTnwiBURWbwhQ4Zg8eLFqK+vx9KlS3H48GFMmDAB586dw6lTpzB27FgkJiaK9deuXYNarQZw/TRdREQE/P39MXz4cERHRyMyMlIyfkhISIvXZWVlAICDBw+iX79+cHR0FNcPHjwYTU1NOHToEDw9PQEAffr0gbW1tVjj7e2Nffv2AQAiIiLQrVs39OjRA8OHD8fw4cPxwgsvwMHBAQcOHMDVq1cREREhmUNDQwMGDBgAAPjb3/6GF198EXv27EFkZCSef/55hIaG/pGWElEH8RorIrJ4jo6OeOSRR/D444/j448/hsFgwPTp09HU1ATg+unAsrIy8au8vBzbt28HADzxxBM4duwYZsyYgStXriAuLk5yfdOtKBQKANevf2r+71vVABBPTd64rnl+Tk5O2LNnD7766it4e3tj6tSp6NevHy5evCjWrFu3TrIPBw4cEK+zGjFiBE6cOIGUlBScOXMGQ4cORXp6entaSEQyYbAionvOtGnTMHfuXDQ2NuKhhx7C0aNH8cgjj0i+/Pz8xHpnZ2eMHj0aS5Yswddff41Vq1bhwoUL4vrmEHbj68ceewwA0Lt3b5SVlaGurk5c//PPP8PKygqPPvpom+dsY2ODYcOGISsrC7/88guOHz+OH3/8Eb1794ZKpcLJkydb7IOPj4/4/gcffBAJCQnIy8vDggUL8Pnnn7e7b0T0x/FUIBHdc8LDw9GnTx/MmjULGRkZSE5OhrOzM0aMGAGDwYDdu3ejuroaqampmD9/Pry9vdG/f39YWVnhm2++gZeXF7p06SKO98033yAoKAhPPfUU8vPzsXPnTixbtgwA8Morr2DatGkYM2YMMjIycO7cOUyYMAFarVY8DXgna9euxdGjR/H000/DxcUF69evR1NTE/z9/eHk5IT09HS8/fbbaGpqwlNPPYXa2lps27YNDzzwAMaMGYOpU6ciMDAQffr0gcFgwNq1a9GrVy9TtJaI7oDBiojuSampqXjttdfw66+/YunSpZgzZw4mTZoER0dH9O3bFykpKQCABx54ALNnz8aRI0dgbW2NJ598EuvXr4eV1f87oD99+nQUFBQgKSkJXl5eyM/PR+/evQEADg4O2LBhAyZOnIgnn3wSDg4OePHFF5Gdnd3muXbp0gWrV69GRkYGrl69ip49e+Krr75Cnz59AAAzZsyAh4cHMjMzcfToUXTp0gVPPPEE3n//fQCAra0tJk+ejOPHj8Pe3h5/+tOfUFBQIFMniag9FIIgCJ09CSKiu5VCoUBhYSGef/75zp4KEVkAXmNFREREJBMGKyIiIiKZ8BorIqLb4NUSRNQePGJFREREJBMGKyIiIiKZMFgRERERyYTBioiIiEgmDFZEREREMmGwIiIiIpIJgxURERGRTBisiIiIiGTCYEVEREQkk/8fnpP26z42rHcAAAAASUVORK5CYII="
-     },
-     "metadata": {},
-     "output_type": "display_data"
-    }
-   ],
-   "execution_count": 19
-=======
-   ]
->>>>>>> 4d4bc14f
+
+   ]
+
   },
   {
    "cell_type": "code",
@@ -800,13 +707,9 @@
     "metadata = get_metadata(resc_data,[\"user_id\", \"item_id\", \"dimension_id\"])\n",
     "metadata['min_nb_users_logs'] = min_nb_users_logs\n",
     "metadata['max_nb_categories_per_question'] = int(np.max(resc_data_dim_grouped_items))"
-<<<<<<< HEAD
-   ],
-   "outputs": [],
-   "execution_count": 20
-=======
-   ]
->>>>>>> 4d4bc14f
+
+   ]
+
   },
   {
    "cell_type": "markdown",
@@ -829,13 +732,9 @@
    "outputs": [],
    "source": [
     "nb_modalities = get_modalities_nb(resc_data, metadata)"
-<<<<<<< HEAD
-   ],
-   "outputs": [],
-   "execution_count": 21
-=======
-   ]
->>>>>>> 4d4bc14f
+
+   ]
+
   },
   {
    "cell_type": "markdown",
@@ -859,13 +758,9 @@
    "source": [
     "new_order = ['user_id','item_id', 'correct', 'dimension_id']\n",
     "resc_data = resc_data[new_order]"
-<<<<<<< HEAD
-   ],
-   "outputs": [],
-   "execution_count": 22
-=======
-   ]
->>>>>>> 4d4bc14f
+
+   ]
+
   },
   {
    "cell_type": "code",
@@ -881,13 +776,9 @@
    "source": [
     "# save selected data\n",
     "resc_data.to_csv('../1-raw_data/math2_selected_data.csv', index=False)"
-<<<<<<< HEAD
-   ],
-   "outputs": [],
-   "execution_count": 23
-=======
-   ]
->>>>>>> 4d4bc14f
+
+   ]
+
   },
   {
    "cell_type": "code",
@@ -915,13 +806,9 @@
     "# Save concept map\n",
     "with open('../2-preprocessed_data/math2_concept_map.json', 'w') as f:\n",
     "    json.dump(q2k_json_serializable, f)"
-<<<<<<< HEAD
-   ],
-   "outputs": [],
-   "execution_count": 24
-=======
-   ]
->>>>>>> 4d4bc14f
+
+   ]
+
   },
   {
    "cell_type": "code",
@@ -938,13 +825,9 @@
     "# save metadata\n",
     "with open('../2-preprocessed_data/math2_metadata.json', 'w') as f:\n",
     "    json.dump(metadata, f)"
-<<<<<<< HEAD
-   ],
-   "outputs": [],
-   "execution_count": 25
-=======
-   ]
->>>>>>> 4d4bc14f
+
+   ]
+
   },
   {
    "cell_type": "code",
@@ -960,13 +843,9 @@
    "source": [
     "# save metadata\n",
     "torch.save(nb_modalities,'../2-preprocessed_data/math2_nb_modalities.pkl')"
-<<<<<<< HEAD
-   ],
-   "outputs": [],
-   "execution_count": 26
-=======
-   ]
->>>>>>> 4d4bc14f
+
+   ]
+
   },
   {
    "cell_type": "markdown",
@@ -991,21 +870,9 @@
     "from liriscat import utils\n",
     "utils.setuplogger(verbose = True,log_path = \"../../logs/\", log_name=\"liriscat\")\n",
     "utils.set_seed(0)"
-<<<<<<< HEAD
-   ],
-   "outputs": [
-    {
-     "name": "stdout",
-     "output_type": "stream",
-     "text": [
-      "CUDA is not available. Skipping CUDA seed setting.\n"
-     ]
-    }
-   ],
-   "execution_count": 27
-=======
-   ]
->>>>>>> 4d4bc14f
+
+   ]
+
   },
   {
    "cell_type": "code",
@@ -1022,13 +889,9 @@
     "import pandas as pd\n",
     "from liriscat.dataset.preprocessing_utilities import *\n",
     "resc_data = pd.read_csv('../1-raw_data/math2_selected_data.csv')"
-<<<<<<< HEAD
-   ],
-   "outputs": [],
-   "execution_count": 28
-=======
-   ]
->>>>>>> 4d4bc14f
+
+   ]
+
   },
   {
    "cell_type": "code",
@@ -1043,123 +906,9 @@
    "outputs": [],
    "source": [
     "train, valid, test = split_users(resc_data, 5)"
-<<<<<<< HEAD
-   ],
-   "outputs": [],
-   "execution_count": 29
-  },
-  {
-   "metadata": {
-    "ExecuteTime": {
-     "end_time": "2025-05-13T08:14:44.772646Z",
-     "start_time": "2025-05-13T08:14:44.755245Z"
-    }
-   },
-   "cell_type": "code",
-   "source": "len(train)",
-   "id": "5cf39aad139e1943",
-   "outputs": [
-    {
-     "data": {
-      "text/plain": [
-       "5"
-      ]
-     },
-     "execution_count": 30,
-     "metadata": {},
-     "output_type": "execute_result"
-    }
-   ],
-   "execution_count": 30
-  },
-  {
-   "metadata": {
-    "ExecuteTime": {
-     "end_time": "2025-05-13T08:14:44.978868Z",
-     "start_time": "2025-05-13T08:14:44.955600Z"
-    }
-   },
-   "cell_type": "code",
-   "source": "print(train)",
-   "id": "571e0d665ae57fa3",
-   "outputs": [
-    {
-     "name": "stdout",
-     "output_type": "stream",
-     "text": [
-      "[        user_id  item_id  correct  dimension_id\n",
-      "128           2        0      2.0             0\n",
-      "129           2        0      2.0             1\n",
-      "130           2        0      2.0             2\n",
-      "131           2        1      2.0             3\n",
-      "132           2        1      2.0             4\n",
-      "...         ...      ...      ...           ...\n",
-      "250235     3909       18      1.0            11\n",
-      "250236     3909       18      1.0             4\n",
-      "250237     3909       19      1.0            15\n",
-      "250238     3909       19      1.0             1\n",
-      "250239     3909       19      1.0             2\n",
-      "\n",
-      "[150208 rows x 4 columns],         user_id  item_id  correct  dimension_id\n",
-      "0             0        0      2.0             0\n",
-      "1             0        0      2.0             1\n",
-      "2             0        0      2.0             2\n",
-      "3             0        1      1.0             3\n",
-      "4             0        1      1.0             4\n",
-      "...         ...      ...      ...           ...\n",
-      "250299     3910       18      1.0            11\n",
-      "250300     3910       18      1.0             4\n",
-      "250301     3910       19      1.0            15\n",
-      "250302     3910       19      1.0             1\n",
-      "250303     3910       19      1.0             2\n",
-      "\n",
-      "[150208 rows x 4 columns],         user_id  item_id  correct  dimension_id\n",
-      "0             0        0      2.0             0\n",
-      "1             0        0      2.0             1\n",
-      "2             0        0      2.0             2\n",
-      "3             0        1      1.0             3\n",
-      "4             0        1      1.0             4\n",
-      "...         ...      ...      ...           ...\n",
-      "250299     3910       18      1.0            11\n",
-      "250300     3910       18      1.0             4\n",
-      "250301     3910       19      1.0            15\n",
-      "250302     3910       19      1.0             1\n",
-      "250303     3910       19      1.0             2\n",
-      "\n",
-      "[150208 rows x 4 columns],         user_id  item_id  correct  dimension_id\n",
-      "0             0        0      2.0             0\n",
-      "1             0        0      2.0             1\n",
-      "2             0        0      2.0             2\n",
-      "3             0        1      1.0             3\n",
-      "4             0        1      1.0             4\n",
-      "...         ...      ...      ...           ...\n",
-      "250299     3910       18      1.0            11\n",
-      "250300     3910       18      1.0             4\n",
-      "250301     3910       19      1.0            15\n",
-      "250302     3910       19      1.0             1\n",
-      "250303     3910       19      1.0             2\n",
-      "\n",
-      "[150208 rows x 4 columns],         user_id  item_id  correct  dimension_id\n",
-      "192           3        0      1.0             0\n",
-      "193           3        0      1.0             1\n",
-      "194           3        0      1.0             2\n",
-      "195           3        1      2.0             3\n",
-      "196           3        1      2.0             4\n",
-      "...         ...      ...      ...           ...\n",
-      "250235     3909       18      1.0            11\n",
-      "250236     3909       18      1.0             4\n",
-      "250237     3909       19      1.0            15\n",
-      "250238     3909       19      1.0             1\n",
-      "250239     3909       19      1.0             2\n",
-      "\n",
-      "[150208 rows x 4 columns]]\n"
-     ]
-    }
-   ],
-   "execution_count": 31
-=======
-   ]
->>>>>>> 4d4bc14f
+
+   ]
+
   },
   {
    "cell_type": "markdown",
@@ -1195,13 +944,8 @@
     "    save_df_to_csv(vertical_train, f'../2-preprocessed_data/math2_vert_train_{i_fold}.csv')\n",
     "    save_df_to_csv(vertical_valid, f'../2-preprocessed_data/math2_vert_valid_{i_fold}.csv')\n",
     "\n"
-<<<<<<< HEAD
-   ],
-   "outputs": [],
-   "execution_count": 32
-=======
-   ]
->>>>>>> 4d4bc14f
+
+   ]
   }
  ],
  "metadata": {
